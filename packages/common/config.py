--- conflicted
+++ resolved
@@ -32,10 +32,7 @@
     oss_endpoint: Optional[str] = Field(None, alias="OSS_ENDPOINT")
     oss_bucket: Optional[str] = Field(None, alias="OSS_BUCKET")
     oss_prefix: str = Field("", alias="OSS_PREFIX")
-<<<<<<< HEAD
     oss_region: Optional[str] = Field(None, alias="OSS_REGION")
-=======
->>>>>>> 36dd8aa6
     oss_access_key_id: Optional[str] = Field(None, alias="OSS_ACCESS_KEY_ID")
     oss_access_key_secret: Optional[str] = Field(None, alias="OSS_ACCESS_KEY_SECRET")
     oss_public_base_url: Optional[str] = Field(None, alias="OSS_BASE_URL")
@@ -216,13 +213,10 @@
         return self.oss_prefix
 
     @property
-<<<<<<< HEAD
     def OSS_REGION(self) -> Optional[str]:
         return self.oss_region
 
     @property
-=======
->>>>>>> 36dd8aa6
     def OSS_ACCESS_KEY_ID(self) -> Optional[str]:
         return self.oss_access_key_id or self.ALIBABA_CLOUD_ACCESS_KEY_ID
 
