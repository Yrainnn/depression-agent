from __future__ import annotations

import copy
import logging
import os
import re
from dataclasses import dataclass, field
from datetime import datetime, timezone
from typing import Any, Dict, Iterable, List, Optional, Tuple

from packages.common.config import settings
from services.audio.asr_adapter import AsrError, StubASR, TingwuClientASR
from services.llm.json_client import (
    ControllerDecision,
    DeepSeekJSONClient,
    DeepSeekTemporarilyUnavailableError,
    HAMDResult,
)
from services.llm.prompts import (
    get_prompt_hamd17,
    get_prompt_diagnosis,
    get_prompt_mdd_judgment,
)
from services.orchestrator.questions_hamd17 import (
    MAX_SCORE,
    get_first_item,
    get_next_item,
    pick_clarify,
    pick_primary,
)
from services.risk.engine import engine as risk_engine
from services.store.repository import repository
from services.report.build import build_pdf
from services.tts.tts_adapter import TTSAdapter

LOGGER = logging.getLogger(__name__)

TOTAL_ITEMS = 17
SAFE_RISK_TEXT = (
    "我已检测到较高风险。请先确保自身安全：联系家人/朋友或当地紧急热线。如您确认“已经安全/无需帮助”，我将继续评估。"
)
RISK_HOLD_REMINDER_TEXT = (
    "我注意到您可能仍处于风险关注阶段。如您已安全或无需立即帮助，请告诉我“已经安全/无需帮助”，我们就可以继续评估。"
)
MISSING_INPUT_PROMPT = "未获取音频/文本，请重新描述一次好吗？"
COMPLETION_TEXT = "本次评估完成，感谢配合。稍后可下载报告。"

REPORT_REQUEST_PATTERNS = [
    re.compile(pattern)
    for pattern in [
        r"(获取|生成|下载|查看|打印|要|想要).{0,6}报告",
        r"报告.{0,6}(怎么|如何|咋|怎样).{0,4}(获取|生成|下载)",
        r"出一份报告",
        r"报告给我",
    ]
]

RISK_RELEASE_PATTERNS = [
    re.compile(pattern)
    for pattern in [
        r"已经安全",
        r"已經安全",
        r"没事",
        r"沒事",
        r"无需帮助",
        r"無需幫助",
        r"不需要.{0,4}帮助",
        r"不用.{0,4}帮助",
        r"不需要紧急帮助",
        r"不需要立即帮助",
        r"没有自杀想法",
        r"沒有自殺想法",
        r"没有自杀念头",
        r"沒有自殺念頭",
        r"没有想自杀",
        r"沒有想自殺",
        r"不会伤害自己",
        r"不會傷害自己",
    ]
]


@dataclass
class SessionState:
    sid: str
    index: int = get_first_item()
    total: int = TOTAL_ITEMS
    clarify: int = 0
    scores_acc: List[Dict[str, Any]] = field(default_factory=list)
    completed: bool = False
    last_utt_index: int = 0
    opinion: Optional[str] = None
    last_text: str = ""
    analysis: Optional[Dict[str, Any]] = None
    controller_notice_logged: bool = False
    controller_unusable_turn: Optional[int] = None


class LangGraphMini:
    """Minimal LangGraph-inspired orchestrator implementing HAMD-17."""

    def __init__(self) -> None:
        self.repo = repository
        self.window_n = self._read_int_env("WINDOW_N", default=8)
        self.window_seconds = self._read_int_env("WINDOW_SECONDS", default=90)
        self.stub_asr = StubASR()
        try:
            self.asr = TingwuClientASR(settings)
        except AsrError as exc:  # pragma: no cover - configuration guard
            LOGGER.warning(
                "Failed to initialise TingWu client ASR, using stub instead: %s",
                exc,
            )
            self.asr = self.stub_asr
        self.tts = TTSAdapter()
        self.deepseek = DeepSeekJSONClient()
        self.prompt_diagnosis = get_prompt_diagnosis
        self.prompt_mdd = get_prompt_mdd_judgment
        self.ITEM_NAMES = {
            1: "抑郁情绪",
            2: "有罪感",
            3: "自杀倾向",
            4: "入睡困难",
            5: "睡眠维持障碍",
            6: "早醒",
            7: "工作和兴趣",
            8: "精神运动迟缓",
            9: "日夜症状变化",
            10: "精神性焦虑",
            11: "躯体性焦虑",
            12: "胃肠道症状",
            13: "全身症状",
            14: "性症状",
            15: "疑病倾向",
            16: "体重减轻",
            17: "自知力",
        }

    # ------------------------------------------------------------------
    def _has_asked_any_primary(self, sid: str) -> bool:
        """Return True if the session already contains an assistant 'ask' turn."""
        try:
            transcripts = self.repo.get_transcripts(sid)
        except Exception:  # pragma: no cover - defensive guard
            return False
        for segment in transcripts or []:
            role = segment.get("role") or segment.get("speaker")
            turn_type = segment.get("type")
            if role in {"assistant", "bot"} and turn_type == "ask":
                return True
        return False

    # ------------------------------------------------------------------
    def ask(self, sid: str) -> Dict[str, object]:
        state = self._load_state(sid)
        if state.completed:
            return self._complete_payload(state, COMPLETION_TEXT)

        item_id = self._current_item_id(state)
        question = pick_primary(item_id)
        return self._make_response(
            sid,
            state,
            question,
            turn_type="ask",
        )

    def step(
        self,
        sid: str,
        role: str,
        text: Optional[str] = None,
        audio_ref: Optional[str] = None,
        scale: str = "HAMD17",
    ) -> Dict[str, object]:
        state = self._load_state(sid)
        LOGGER.debug("Loaded state for %s: %s", sid, state)

        if state.completed:
            return self._complete_payload(state, COMPLETION_TEXT)

        asked_primary = self._has_asked_any_primary(sid)

        if not text and not audio_ref:
            # 沿用当前条目，不要重置回首问
            question = pick_primary(self._current_item_id(state))
            response = self._make_response(
                sid,
                state,
                question,
                turn_type="ask",
            )
            response.setdefault("risk", None)
            response.setdefault("analysis", state.analysis)
            return response

        raw_segments: List[Dict[str, Any]] = []
        if text:
            raw_segments.extend(self.stub_asr.transcribe(text=text))

        if audio_ref:
            try:
                raw_segments.extend(self.asr.transcribe(text=None, audio_ref=audio_ref))
            except AsrError as exc:
                LOGGER.warning("ASR audio transcription failed for %s: %s", sid, exc)
                if not raw_segments:
                    return self._make_response(
                        sid,
                        state,
                        MISSING_INPUT_PROMPT,
                        turn_type="clarify",
                    )

        prepared_segments = self._prepare_segments(state, raw_segments)
        for segment in prepared_segments:
            self.repo.append_transcript(sid, segment)
            LOGGER.debug("Appended transcript for %s: %s", sid, segment)

        transcripts = self.repo.get_transcripts(sid)

        hold_payload = self._handle_risk_hold(sid, state, prepared_segments)
        if hold_payload is not None:
            return hold_payload

        risk_payload = self._check_risk(sid, state, prepared_segments, transcripts)
        if risk_payload is not None:
            return risk_payload

        user_text = self._extract_user_text(prepared_segments)
        if user_text:
            state.last_text = user_text

        report_payload = self._maybe_handle_report_request(sid, state, user_text)
        if report_payload is not None:
            return report_payload

        if not asked_primary:
            question = pick_primary(self._current_item_id(state))
            return self._make_response(
                sid,
                state,
                question,
                turn_type="ask",
            )

        item_id = self._current_item_id(state)
        scoring_segments = self._latest_segments(
            transcripts, self.window_n, self.window_seconds
        )

        dialogue_payload = self._build_dialogue_payload(sid)
        current_progress = {"index": item_id, "total": TOTAL_ITEMS}

        controller_enabled = (
            settings.ENABLE_DS_CONTROLLER and self.deepseek.usable()
        )

        if not controller_enabled:
            if not state.controller_notice_logged:
                reason = (
                    "disabled via settings"
                    if not settings.ENABLE_DS_CONTROLLER
                    else (
                        "client not configured"
                        if not self.deepseek.enabled()
                        else "temporarily unavailable"
                    )
                )
                LOGGER.info("DeepSeek controller unavailable for %s: %s", sid, reason)
                state.controller_notice_logged = True
                self._persist_state(state)
            return self._fallback_flow(
                sid=sid,
                state=state,
                item_id=item_id,
                scoring_segments=scoring_segments,
                dialogue=dialogue_payload,
                transcripts=transcripts,
                user_text=user_text,
            )

        if (
            state.controller_unusable_turn is not None
            and state.controller_unusable_turn == state.last_utt_index
        ):
            LOGGER.debug(
                "DeepSeek controller temporarily sidelined for %s on turn %s",
                sid,
                state.controller_unusable_turn,
            )
            return self._fallback_flow(
                sid=sid,
                state=state,
                item_id=item_id,
                scoring_segments=scoring_segments,
                dialogue=dialogue_payload,
                transcripts=transcripts,
                user_text=user_text,
            )

        decision: Optional[ControllerDecision] = None
        try:
            decision = self.deepseek.plan_turn(dialogue_payload, current_progress)
        except DeepSeekTemporarilyUnavailableError as exc:
            LOGGER.debug("DeepSeek controller temporarily unavailable for %s: %s", sid, exc)
            state.controller_notice_logged = True
            state.controller_unusable_turn = state.last_utt_index
            self._persist_state(state)
            return self._fallback_flow(
                sid=sid,
                state=state,
                item_id=item_id,
                scoring_segments=scoring_segments,
                dialogue=dialogue_payload,
                transcripts=transcripts,
                user_text=user_text,
            )
        except Exception as exc:  # pragma: no cover - runtime guard
            log_method = LOGGER.warning
            if state.controller_notice_logged:
                log_method = LOGGER.debug
            log_method("DeepSeek controller planning failed for %s: %s", sid, exc)
            state.controller_notice_logged = True
            state.controller_unusable_turn = state.last_utt_index
            self._persist_state(state)
            return self._fallback_flow(
                sid=sid,
                state=state,
                item_id=item_id,
                scoring_segments=scoring_segments,
                dialogue=dialogue_payload,
                transcripts=transcripts,
                user_text=user_text,
            )

        if decision and decision.hamd_partial:
            partial_payload = decision.hamd_partial.model_dump()
            try:
                self.repo.merge_scores(sid, partial_payload)
            except Exception:  # pragma: no cover - runtime guard
                LOGGER.exception("Failed to merge partial HAMD scores for %s", sid)
            items_payload = partial_payload.get("items") or []
            normalized_items = [
                entry
                for entry in (
                    self._normalize_score_entry(item) for item in items_payload
                )
                if entry
            ]
            if normalized_items:
                self._merge_scores(state, normalized_items)
            total_payload = partial_payload.get("total_score") or {}
            total_value = self._extract_total_score(total_payload)
            if total_value is not None:
                state.opinion = self._opinion_from_total(total_value)

        if state.scores_acc:
            state.analysis = self._analysis_from_scores(state)
        else:
            state.analysis = None

        if not decision:
            state.controller_unusable_turn = state.last_utt_index
            self._persist_state(state)
            return self._fallback_flow(
                sid=sid,
                state=state,
                item_id=item_id,
                scoring_segments=scoring_segments,
                dialogue=dialogue_payload,
                transcripts=transcripts,
                user_text=user_text,
            )

        if state.controller_unusable_turn is not None:
            state.controller_unusable_turn = None
            self._persist_state(state)

        extra: Dict[str, Any] = {}
        if state.analysis:
            extra["analysis"] = state.analysis

        next_utt = decision.next_utterance or "请继续描述。"
        forced_target: Optional[int] = None
        try:
            last_clarify = self.repo.get_last_clarify_need(sid)
        except Exception:  # pragma: no cover - runtime guard
            LOGGER.exception("Failed to load last clarify target for %s", sid)
            last_clarify = None

        decision_action = decision.action

        if (
            decision.action == "clarify"
            and last_clarify
            and (user_text or prepared_segments)
        ):
            LOGGER.debug("Clarify override triggered for %s after user response", sid)
            try:
                self.repo.clear_last_clarify_need(sid)
            except Exception:  # pragma: no cover - runtime guard
                LOGGER.exception("Failed to clear clarify target for %s", sid)
            forced_target = get_next_item(item_id)
            if forced_target == -1:
                decision_action = "finish"
                next_utt = COMPLETION_TEXT
            else:
                decision_action = "ask"

        if decision_action == "clarify":
            if decision.clarify_target:
                try:
                    self.repo.set_last_clarify_need(
                        sid,
                        decision.clarify_target.item_id,
                        decision.clarify_target.clarify_need or "",
                    )
                except Exception:  # pragma: no cover - runtime guard
                    LOGGER.exception("Failed to persist clarify target for %s", sid)
            target_item_id = (
                decision.clarify_target.item_id
                if decision.clarify_target
                else last_clarify.get("item_id")
                if isinstance(last_clarify, dict)
                else item_id
            )
            clarify_gap = (
                decision.clarify_target.clarify_need
                if decision.clarify_target and decision.clarify_target.clarify_need
                else last_clarify.get("need")
                if isinstance(last_clarify, dict)
                else ""
            )
            next_utt = pick_clarify(target_item_id, clarify_gap)
            state.clarify += 1
            self._append_turn(
                sid,
                state,
                role="assistant",
                turn_type="clarify",
                text=next_utt,
            )
            return self._make_response(
                sid,
                state,
                next_utt,
                turn_type="clarify",
                extra=extra,
                record=False,
            )

        if decision_action == "ask":
            target_item = forced_target
            if target_item in (None, 0):
                target_item = decision.current_item_id or item_id
            if target_item in (None, 0):
                target_item = item_id
            # 强制与量表顺序对齐：若控制器仍指向当前或更早条目，则推进到下一条
            try:
                target_int = int(target_item)
            except (TypeError, ValueError):
                target_int = item_id
            if target_int <= item_id:
                target_item = get_next_item(item_id)
            if target_item in (None, -1):
                decision_action = "finish"
                next_utt = COMPLETION_TEXT
            else:
                next_utt = pick_primary(target_item)

        if decision_action == "ask":
            # 末条护栏：已在最后一条且没有待澄清，直接完成
            if item_id == TOTAL_ITEMS:
                try:
                    last_clarify = self.repo.get_last_clarify_need(sid)
                except Exception:  # pragma: no cover
                    last_clarify = None
                no_pending_clarify = not last_clarify
                if no_pending_clarify and (target_item in (None, 0, TOTAL_ITEMS)):
                    state.completed = True
                    state.index = TOTAL_ITEMS
                    self._persist_state(state)
                    try:
                        self.repo.mark_finished(sid)
                    except Exception:  # pragma: no cover - runtime guard
                        LOGGER.exception("Failed to mark session %s finished", sid)
                    try:
                        self.repo.clear_last_clarify_need(sid)
                    except Exception:  # pragma: no cover - runtime guard
                        LOGGER.exception("Failed to clear clarify target for %s", sid)
                    self._append_turn(
                        sid,
                        state,
                        role="assistant",
                        turn_type="ask",
                        text=COMPLETION_TEXT,
                    )
                    return self._make_response(
                        sid,
                        state,
                        COMPLETION_TEXT,
                        turn_type="complete",
                        extra={"analysis": state.analysis} if state.analysis else None,
                        record=False,
                    )

            self._advance_to(sid, target_item or item_id, state)
            self._append_turn(
                sid,
                state,
                role="assistant",
                turn_type="ask",
                text=next_utt,
            )
            return self._make_response(
                sid,
                state,
                next_utt,
                turn_type="ask",
                extra=extra,
                record=False,
            )

        state.completed = True
        state.index = TOTAL_ITEMS
        self._persist_state(state)
        try:
            self.repo.mark_finished(sid)
        except Exception:  # pragma: no cover - runtime guard
            LOGGER.exception("Failed to mark session %s finished", sid)
        try:
            self.repo.clear_last_clarify_need(sid)
        except Exception:  # pragma: no cover - runtime guard
            LOGGER.exception("Failed to clear clarify target for %s", sid)
        completion_text = next_utt or COMPLETION_TEXT
        self._append_turn(
            sid,
            state,
            role="assistant",
            turn_type="ask",
            text=completion_text,
        )
        return self._make_response(
            sid,
            state,
            completion_text,
            turn_type="complete",
            extra=extra,
            record=False,
        )

    # ------------------------------------------------------------------
    def _make_response(
        self,
        sid: str,
        state: SessionState,
        text: str,
        *,
        risk_flag: bool = False,
        turn_type: str = "ask",
        extra: Optional[Dict[str, Any]] = None,
        record: bool = True,
    ) -> Dict[str, Any]:
        if record:
            self._record_assistant_turn(sid, state, text, turn_type)
        transcripts = self.repo.get_transcripts(sid)
        tts_url = self._make_tts(sid, text)
        previews = [
            seg.get("text")
            for seg in (transcripts[-2:] if transcripts else [])
            if seg.get("text")
        ]
        payload: Dict[str, Any] = {
            "next_utterance": text,
            "progress": {"index": min(state.index, state.total), "total": state.total},
            "risk_flag": risk_flag,
            "tts_text": text,
            "tts_url": tts_url or None,
        }
        if previews:
            payload["segments_previews"] = previews
        payload["risk"] = payload.get("risk", None)
        # 优先使用 extra.analysis，其次 state.analysis
        if extra and "analysis" in extra:
            payload["analysis"] = copy.deepcopy(extra["analysis"])
        else:
            payload["analysis"] = copy.deepcopy(state.analysis) if state.analysis else None
        if extra:
            for key, value in extra.items():
                if key == "analysis":
                    continue
                payload[key] = value
        return payload

    def _maybe_handle_report_request(
        self, sid: str, state: SessionState, user_text: Optional[str]
    ) -> Optional[Dict[str, Any]]:
        if not user_text:
            return None

        normalized = user_text.strip()
        if not normalized:
            return None

        lowered = normalized.lower()
        matched = any(
            pattern.search(normalized) or pattern.search(lowered)
            for pattern in REPORT_REQUEST_PATTERNS
        )
        if not matched:
            return None

        self._persist_state(state)

        score_payload = self._prepare_report_scores(sid, state)
        question = pick_primary(self._current_item_id(state))

        if not score_payload:
            message = f"当前暂无足够信息生成报告，我们先继续评估：{question}"
            return self._make_response(
                sid,
                state,
                message,
                turn_type="ask",
                extra={"report_generated": False},
            )

        try:
            report_result = build_pdf(sid, score_payload)
        except Exception as exc:  # pragma: no cover - runtime guard
            LOGGER.exception("Failed to build report for %s: %s", sid, exc)
            message = f"生成报告时遇到问题，我们继续当前评估：{question}"
            return self._make_response(
                sid,
                state,
                message,
                turn_type="ask",
                extra={"report_generated": False},
            )

        report_url = (
            report_result.get("report_url")
            if isinstance(report_result, dict)
            else None
        )
        if not report_url:
            message = f"暂时无法提供下载链接，我们先继续评估：{question}"
            return self._make_response(
                sid,
                state,
                message,
                turn_type="ask",
                extra={"report_generated": False},
            )

        message = f"已为您生成评估报告，可通过此链接下载：{report_url}。我们继续：{question}"
        extra = {"report_generated": True, "report_url": report_url}
        if state.analysis:
            extra["analysis"] = state.analysis
        return self._make_response(
            sid,
            state,
            message,
            turn_type="ask",
            extra=extra,
        )

    def _prepare_report_scores(
        self, sid: str, state: SessionState
    ) -> Optional[Dict[str, Any]]:
        try:
            stored_scores = self.repo.load_scores(sid)
        except Exception:  # pragma: no cover - runtime guard
            LOGGER.exception("Failed to load stored scores for %s", sid)
            stored_scores = None

        payload: Dict[str, Any] = {}
        if isinstance(stored_scores, dict):
            payload.update(copy.deepcopy(stored_scores))
        elif isinstance(stored_scores, list):
            payload["items"] = copy.deepcopy(stored_scores)

        if state.scores_acc:
            payload.setdefault("items", copy.deepcopy(state.scores_acc))

        if state.analysis and isinstance(state.analysis, dict):
            total_block = state.analysis.get("total_score")
            if total_block:
                payload.setdefault("total_score", copy.deepcopy(total_block))

        if state.opinion:
            if isinstance(payload.get("opinion"), dict):
                payload["opinion"].setdefault("summary", state.opinion)
            else:
                payload["opinion"] = {"summary": state.opinion}

        if not payload.get("items") and not payload.get("per_item_scores"):
            return None

        return payload

    def _emit_risk_event(self, sid: str, payload: Dict[str, Any]) -> None:
        try:
            self.repo.push_risk_event_stream(sid, payload)
        except Exception:  # pragma: no cover - runtime guard
            LOGGER.exception("Failed to push risk event to stream for %s", sid)
        if hasattr(self.repo, "push_risk_event"):
            self.repo.push_risk_event(sid, payload)
        elif hasattr(self.repo, "append_risk_event"):
            self.repo.append_risk_event(sid, payload)

    def _handle_risk_hold(
        self, sid: str, state: SessionState, segments: List[Dict[str, Any]]
    ) -> Optional[Dict[str, Any]]:
        risk_hold_active = getattr(state, "risk_hold", False)
        if not risk_hold_active:
            return None

        combined_text = "".join(
            str(segment.get("text") or "")
            for segment in segments
            if segment.get("role") in {None, "user"}
            or segment.get("speaker") == "patient"
        ).strip()

        if combined_text:
            release_hit = any(pattern.search(combined_text) for pattern in RISK_RELEASE_PATTERNS)
            risk_snapshot = risk_engine.evaluate(combined_text)
            if release_hit and risk_snapshot.level != "high":
                setattr(state, "risk_hold", False)
                release_payload: Dict[str, Any] = {
                    "ts": datetime.now(timezone.utc).isoformat(),
                    "reason": "用户确认已安全，解除风险保持态",
                    "match_text": combined_text,
                    "phase": "release",
                    "risk": {
                        "level": "cleared",
                        "triggers": [],
                        "reason": "user_confirmed_safe",
                    },
                }
                self._emit_risk_event(sid, release_payload)
                self._persist_state(state)
                return None

        setattr(state, "risk_hold", True)
        self._persist_state(state)
        return self._make_response(
            sid,
            state,
            RISK_HOLD_REMINDER_TEXT,
            risk_flag=True,
            turn_type="risk",
            extra={"risk": {"level": "hold"}},
        )

    def _append_turn(
        self,
        sid: str,
        state: SessionState,
        *,
        role: str,
        turn_type: str,
        text: str,
    ) -> None:
        state.last_utt_index += 1
        event = {
            "utt_id": ("a" if role == "assistant" else "u")
            + str(state.last_utt_index),
            "text": text,
            "speaker": "assistant" if role == "assistant" else "patient",
            "role": role,
            "type": turn_type,
            "ts": [0, 0],
        }
        self.repo.append_transcript(sid, event)
        self._persist_state(state)

    def _record_assistant_turn(
        self, sid: str, state: SessionState, text: str, turn_type: str
    ) -> None:
        try:
            self._append_turn(
                sid,
                state,
                role="assistant",
                turn_type=turn_type,
                text=text,
            )
        except Exception:  # pragma: no cover - runtime guard
            LOGGER.exception("Failed to record assistant turn for %s", sid)

    def _advance_to(
        self, sid: str, item_id: int, state: Optional[SessionState] = None
    ) -> SessionState:
        target = max(get_first_item(), min(int(item_id), TOTAL_ITEMS))
        if state is None:
            state = self._load_state(sid)
        state.index = target
        state.clarify = 0
        # 统一清理上一轮的 clarify 记录，避免遗留阻塞推进
        try:
            self.repo.clear_last_clarify_need(state.sid)
        except Exception:  # pragma: no cover - runtime guard
            LOGGER.exception("Failed to clear clarify target for %s", state.sid)
        self._persist_state(state)
        return state

    def _current_item_id(self, state: SessionState) -> int:
        return max(get_first_item(), min(state.index, TOTAL_ITEMS))

    def _prepare_segments(
        self, state: SessionState, segments: Optional[Iterable[Dict[str, Any]]]
    ) -> List[Dict[str, Any]]:
        prepared: List[Dict[str, Any]] = []
        if not segments:
            return prepared

        for segment in segments:
            state.last_utt_index += 1
            normalized = dict(segment)
            normalized.setdefault("speaker", "patient")
            normalized.setdefault("role", "user")
            normalized.setdefault("type", "answer")
            normalized.setdefault("utt_id", f"u{state.last_utt_index}")
            prepared.append(normalized)
        self._persist_state(state)
        return prepared

    def _extract_user_text(self, segments: List[Dict[str, Any]]) -> Optional[str]:
        for segment in reversed(segments):
            if segment.get("role") == "user" or segment.get("speaker") == "patient":
                text = segment.get("text")
                if text:
                    return str(text)
        return None

    def _check_risk(
        self,
        sid: str,
        state: SessionState,
        segments: List[Dict[str, Any]],
        transcripts: List[Dict[str, Any]],
    ) -> Optional[Dict[str, Any]]:
        for segment in segments:
            if segment.get("role") not in {None, "user"} and segment.get("speaker") != "patient":
                continue
            raw_text = segment.get("text")
            if not raw_text:
                continue
            text = str(raw_text)
            risk = risk_engine.evaluate(text)
            if risk.level == "high":
                now = datetime.now(timezone.utc).isoformat()
                reason = risk.reason or (
                    "、".join(risk.triggers) if risk.triggers else "触发高风险关键词"
                )
                event_payload: Dict[str, Any] = {
                    "ts": now,
                    "reason": reason,
                    "match_text": text,
                    "phase": "hold",
                    "risk": {
                        "level": risk.level,
                        "triggers": risk.triggers,
                        "reason": risk.reason,
                    },
                }
                self._emit_risk_event(sid, event_payload)
                setattr(state, "risk_hold", True)
                self._persist_state(state)
                LOGGER.info("Risk detected for %s: %s", sid, risk.triggers)
                extra = {"risk": event_payload["risk"]}
                return self._make_response(
                    sid,
                    state,
                    SAFE_RISK_TEXT,
                    risk_flag=True,
                    turn_type="risk",
                    extra=extra,
                )
        return None

    def _score_current_item(
        self,
        state: SessionState,
        transcripts: List[Dict[str, Any]],
        dialogue: Optional[List[Dict[str, Any]]] = None,
    ) -> Optional[Dict[str, Any]]:
        if not transcripts:
            return None

        semantic_result = self._semantic_score_current_item(
            state, transcripts, dialogue
        )
        if semantic_result:
            return semantic_result

        return None

    def _semantic_score_current_item(
        self,
        state: SessionState,
        transcripts: List[Dict[str, Any]],
        dialogue: Optional[List[Dict[str, Any]]],
    ) -> Optional[Dict[str, Any]]:
        if not self.deepseek.usable():
            return None

        dialogue_payload = list(dialogue) if dialogue else self._build_dialogue_payload(
            state.sid
        )
        if not dialogue_payload:
            return None

        try:
            result = self.deepseek.analyze(dialogue_payload, get_prompt_hamd17())
        except DeepSeekTemporarilyUnavailableError as exc:
            LOGGER.debug("DeepSeek semantic scoring skipped for %s: %s", state.sid, exc)
            return None
        except Exception as exc:  # pragma: no cover - runtime guard
            LOGGER.debug(
                "DeepSeek semantic scoring skipped for %s: %s", state.sid, exc
            )
            return None

        item_id = self._current_item_id(state)
        target = next((item for item in result.items if item.item_id == item_id), None)
        if target is None:
            return None

        question = pick_primary(item_id)
        latest_segment = next(
            (
                seg
                for seg in reversed(transcripts)
                if seg.get("speaker") == "patient" or seg.get("role") == "user"
            ),
            transcripts[-1],
        )
        evidence_refs = [ref for ref in target.evidence_refs if ref]
        if not evidence_refs and latest_segment:
            evidence_id = latest_segment.get("utt_id", "")
            if evidence_id:
                evidence_refs = [evidence_id]

        per_item_score: Dict[str, Any] = {
            "item_id": f"H{item_id:02d}",
            "name": question,
            "question": question,
            "score": min(int(target.score), MAX_SCORE.get(item_id, 4)),
            "max_score": MAX_SCORE.get(item_id, 4),
            "evidence_refs": evidence_refs,
            "score_type": target.score_type,
            "score_reason": target.score_reason,
            "dialogue_evidence": target.dialogue_evidence,
            "symptom_summary": target.symptom_summary,
            "clarify_need": target.clarify_need,
        }

        opinion = self._generate_opinion(state.scores_acc, per_item_score)

        return {
            "per_item_scores": [per_item_score],
            "opinion": opinion,
        }

    @staticmethod
    def _extract_total_score(payload: Dict[str, Any]) -> Optional[int]:
        for key in ("corrected_total", "pre_correction_total", "total"):
            value = payload.get(key)
            if value is None:
                continue
            try:
                return int(value)
            except (TypeError, ValueError):
                continue
        return None

    def _standardize_score_entry(
        self, item_id: int, payload: Optional[Dict[str, Any]]
    ) -> Dict[str, Any]:
        base = dict(payload or {})
        normalized = copy.deepcopy(base)
        normalized["item_id"] = f"H{item_id:02d}"
        normalized["name"] = normalized.get("name") or self.ITEM_NAMES.get(
            item_id, f"条目{item_id}"
        )
        normalized["question"] = normalized.get("question") or pick_primary(item_id)
        try:
            score_value = int(normalized.get("score", 0))
        except (TypeError, ValueError):
            score_value = 0
        max_score = MAX_SCORE.get(item_id, 4)
        normalized["score"] = max(0, min(score_value, max_score))
        normalized["max_score"] = max_score
        normalized["evidence_refs"] = list(normalized.get("evidence_refs") or [])
        normalized["dialogue_evidence"] = normalized.get("dialogue_evidence") or "直接引用"
        normalized["symptom_summary"] = normalized.get("symptom_summary") or ""
        normalized["score_type"] = normalized.get("score_type") or "类型1"
        normalized["score_reason"] = normalized.get("score_reason") or ""
        clarify_need = normalized.get("clarify_need")
        normalized["clarify_need"] = clarify_need if clarify_need not in {"", None} else None
        return normalized

    def _normalize_score_entry(
        self, payload: Optional[Dict[str, Any]]
    ) -> Optional[Dict[str, Any]]:
        if not isinstance(payload, dict):
            return None
        raw_id = payload.get("item_id")
        item_id: Optional[int]
        if isinstance(raw_id, int):
            item_id = raw_id
        elif isinstance(raw_id, str):
            stripped = raw_id.strip().upper()
            if stripped.startswith("H"):
                stripped = stripped[1:]
            if not stripped:
                return None
            try:
                item_id = int(stripped)
            except ValueError:
                return None
        else:
            try:
                item_id = int(raw_id)
            except (TypeError, ValueError):
                return None
        if not (1 <= item_id <= TOTAL_ITEMS):
            return None
        return self._standardize_score_entry(item_id, payload)

    def _merge_scores(self, state: SessionState, new_scores: List[Dict[str, Any]]) -> None:
        scores_by_id: Dict[str, Dict[str, Any]] = {}
        for existing in state.scores_acc:
            normalized = self._normalize_score_entry(existing)
            if not normalized:
                continue
            scores_by_id[normalized["item_id"]] = normalized

        def score_value(entry: Dict[str, Any]) -> int:
            try:
                return int(entry.get("score", 0))
            except (TypeError, ValueError):
                return 0

        for score in new_scores:
            normalized = self._normalize_score_entry(score)
            if not normalized:
                continue
            key = normalized["item_id"]
            current = scores_by_id.get(key)
            if current is None:
                scores_by_id[key] = normalized
                continue
            existing_value = score_value(current)
            candidate_value = score_value(normalized)
            if candidate_value > existing_value:
                scores_by_id[key] = normalized
            elif candidate_value == existing_value:
                current_refs = len(current.get("evidence_refs") or [])
                candidate_refs = len(normalized.get("evidence_refs") or [])
                if candidate_refs > current_refs:
                    scores_by_id[key] = normalized
                elif candidate_refs == current_refs:
                    current_summary = current.get("symptom_summary") or ""
                    candidate_summary = normalized.get("symptom_summary") or ""
                    if not current_summary and candidate_summary:
                        scores_by_id[key] = normalized

        ordered: List[Dict[str, Any]] = []
        for idx in range(1, TOTAL_ITEMS + 1):
            key = f"H{idx:02d}"
            if key in scores_by_id:
                ordered.append(scores_by_id[key])
        state.scores_acc = ordered

    def _finalize_scores(
        self,
        sid: str,
        state: SessionState,
        transcripts: List[Dict[str, Any]],
        *,
        extra: Optional[Dict[str, Any]] = None,
    ) -> Dict[str, Any]:
        payload: Dict[str, Any] = {}
        if state.analysis:
            payload.update(state.analysis)
            payload.setdefault("items", payload.get("items", payload.get("per_item_scores", [])))
            try:
                repository.save_scores(sid, payload)
            except Exception:  # pragma: no cover - runtime guard
                LOGGER.exception("Failed to persist analysis scores for %s", sid)
        else:
            total_score = sum(int(score.get("score", 0)) for score in state.scores_acc)
            opinion = state.opinion or self._opinion_from_total(total_score)
            payload = {
                "per_item_scores": state.scores_acc,
                "total_score": {
                    "pre_correction_total": total_score,
                    "corrected_total": total_score,
                },
                "opinion": opinion,
            }
            try:
                repository.save_scores(sid, payload)
            except Exception:  # pragma: no cover - runtime guard
                LOGGER.exception("Failed to persist scores for %s", sid)
        combined_extra = dict(extra or {})
        combined_extra.setdefault("analysis", state.analysis)
        response = self._make_response(
            sid,
            state,
            COMPLETION_TEXT,
            turn_type="complete",
            extra=combined_extra,
        )
        response.update(payload)
        return response

    def _analysis_from_scores(self, state: SessionState) -> Dict[str, Any]:
        """根据已有的 scores_acc 生成一个轻量级 analysis 快照。"""
        normalized_scores: List[Dict[str, Any]] = []
        for entry in state.scores_acc:
            normalized = self._normalize_score_entry(entry)
            if normalized:
                normalized_scores.append(normalized)
        state.scores_acc = normalized_scores

        scores_map = {score["item_id"]: score for score in normalized_scores}
        seq_list: List[str] = []
        items: List[Dict[str, Any]] = []
        total = 0
        type4_count = 0
        for idx in range(1, TOTAL_ITEMS + 1):
            key = f"H{idx:02d}"
            score_entry = scores_map.get(key)
            if score_entry:
                try:
                    score_value = int(score_entry.get("score", 0))
                except (TypeError, ValueError):
                    score_value = 0
            else:
                score_value = 0
            seq_list.append(str(score_value))
            total += score_value
            if not score_entry:
                continue
            if score_entry.get("score_type") == "类型4":
                type4_count += 1
            items.append(
                {
                    "item_id": idx,
                    "symptom_summary": score_entry.get("symptom_summary")
                    or self.ITEM_NAMES.get(idx, f"条目{idx}"),
                    "dialogue_evidence": score_entry.get("dialogue_evidence", "直接引用"),
                    "evidence_refs": score_entry.get("evidence_refs", []),
                    "score": score_value,
                    "score_type": score_entry.get("score_type", "类型1"),
                    "score_reason": score_entry.get("score_reason", ""),
                    "clarify_need": score_entry.get("clarify_need"),
                }
            )

        avg = total / type4_count if type4_count else 0
        correction_basis = (
            f"类型4条目数量N4={type4_count}，平均分X={avg:.2f}，修正总分=A+X×N4={total}"
        )

        return {
            "items": items,
            "total_score": {
                "得分序列": ",".join(seq_list),
                "pre_correction_total": total,
                "corrected_total": total,
                "correction_basis": correction_basis,
            },
        }

    def _complete_payload(self, state: SessionState, message: str) -> Dict[str, Any]:
        return self._make_response(
            state.sid,
            state,
            message,
            turn_type="complete",
        )

    def _fallback_flow(
        self,
        *,
        sid: str,
        state: SessionState,
        item_id: int,
        scoring_segments: List[Dict[str, Any]],
        dialogue: List[Dict[str, Any]],
        transcripts: List[Dict[str, Any]],
        user_text: Optional[str],
    ) -> Dict[str, Any]:
        analysis_result = self._run_deepseek_analysis(dialogue)
        extra_payload: Dict[str, Any] = {}

        if analysis_result:
            self._store_analysis_scores(sid, state, analysis_result)
        else:
            score_result = self._score_current_item(state, scoring_segments, dialogue)
            if score_result:
                self._merge_scores(state, score_result["per_item_scores"])
                state.opinion = score_result.get("opinion") or state.opinion
                state.analysis = self._analysis_from_scores(state)
<<<<<<< HEAD

        if state.analysis is not None:
            extra_payload["analysis"] = copy.deepcopy(state.analysis)
        else:
            extra_payload["analysis"] = None

=======

        if state.analysis is not None:
            extra_payload["analysis"] = copy.deepcopy(state.analysis)
        else:
            extra_payload["analysis"] = None

>>>>>>> 36dd8aa6
        active_clarify_need: Optional[str] = None
        if analysis_result:
            target_item = next(
                (item for item in analysis_result.items if item.item_id == item_id),
                None,
            )
            if target_item:
                active_clarify_need = target_item.clarify_need or None

        try:
            last_clarify = self.repo.get_last_clarify_need(sid)
        except Exception:  # pragma: no cover - runtime guard
            LOGGER.exception("Failed to read last clarify target for %s", sid)
            last_clarify = None

        if last_clarify and last_clarify.get("item_id") == item_id:
            stored_need = last_clarify.get("need")
            if not active_clarify_need or stored_need != active_clarify_need:
                try:
                    self.repo.clear_last_clarify_need(sid)
                except Exception:  # pragma: no cover - runtime guard
                    LOGGER.exception("Failed to clear clarify target for %s", sid)

        clarify_payload: Optional[Tuple[str, int, str]] = None
        if analysis_result and user_text and state.clarify < 2:
            clarify_payload = self._clarify_from_analysis(
                state, analysis_result, dialogue
            )

        if clarify_payload:
            clarify_question, clarify_item_id, clarify_need = clarify_payload
            if clarify_need:
                try:
                    self.repo.set_last_clarify_need(
                        sid, clarify_item_id, clarify_need
                    )
                except Exception:  # pragma: no cover - runtime guard
                    LOGGER.exception("Failed to persist clarify target for %s", sid)
            state.clarify += 1
            self._persist_state(state)
            return self._make_response(
                sid,
                state,
                clarify_question,
                turn_type="clarify",
                extra=extra_payload,
            )

        state.clarify = 0

        next_item = get_next_item(item_id)
        if next_item != -1:
            self._advance_to(sid, next_item, state)
            next_question = pick_primary(next_item)
            return self._make_response(
                sid,
                state,
                next_question,
                turn_type="ask",
                extra=extra_payload,
            )

        state.completed = True
        state.index = TOTAL_ITEMS
        self._persist_state(state)
        summary_payload = self._finalize_scores(
            sid, state, transcripts, extra=extra_payload
        )
        return summary_payload

    def _make_tts(self, sid: str, text: str) -> str:
        try:
            url = self.tts.synthesize(sid, text)
            if getattr(self.tts, "last_upload", None):
                try:
                    self.repo.save_oss_reference(
                        sid,
                        {
                            "type": "tts",
                            "url": self.tts.last_upload.get("url"),
                            "oss_key": self.tts.last_upload.get("oss_key"),
                            "text": text,
                        },
                    )
                except Exception:  # pragma: no cover - repository guard
                    LOGGER.exception("Failed to persist TTS OSS reference for %s", sid)
            return url
        except Exception:
            LOGGER.exception("TTS synthesis failed for %s", sid)
            return ""

    def _load_state(self, sid: str) -> SessionState:
        raw = self.repo.load_session_state(sid) or {}
        state = SessionState(sid=sid)
        state.index = int(raw.get("index", state.index))
        state.total = int(raw.get("total", state.total)) or TOTAL_ITEMS
        state.clarify = int(raw.get("clarify", state.clarify))
        state.completed = bool(raw.get("completed", state.completed))
        state.last_utt_index = int(raw.get("last_utt_index", state.last_utt_index))
        state.opinion = raw.get("opinion", state.opinion)
        state.scores_acc = raw.get("scores_acc", state.scores_acc)
        state.last_text = raw.get("last_text", state.last_text)
        state.analysis = raw.get("analysis", state.analysis)
        state.controller_notice_logged = bool(
            raw.get("controller_notice_logged", state.controller_notice_logged)
        )
        controller_turn = raw.get("controller_unusable_turn")
        state.controller_unusable_turn = (
            int(controller_turn) if controller_turn is not None else None
        )
        if "risk_hold" in raw:
            setattr(state, "risk_hold", bool(raw.get("risk_hold")))
        elif not hasattr(state, "risk_hold"):
            setattr(state, "risk_hold", False)
        return state

    def _persist_state(self, state: SessionState) -> None:
        self.repo.save_session_state(
            state.sid,
            {
                "index": state.index,
                "total": state.total,
                "clarify": state.clarify,
                "scores_acc": state.scores_acc,
                "completed": state.completed,
                "last_utt_index": state.last_utt_index,
                "opinion": state.opinion,
                "last_text": state.last_text,
                "analysis": state.analysis,
                "controller_notice_logged": state.controller_notice_logged,
                "controller_unusable_turn": state.controller_unusable_turn,
                "risk_hold": getattr(state, "risk_hold", False),
            },
        )

    def _latest_segments(
        self,
        transcripts: List[Dict[str, Any]],
        max_items: int,
        max_seconds: int,
    ) -> List[Dict[str, Any]]:
        if not transcripts:
            return []

        if max_items <= 0:
            max_items = len(transcripts)

        cutoff: Optional[float] = None
        if max_seconds > 0:
            last_end = self._segment_end(transcripts[-1])
            if last_end is not None:
                cutoff = last_end - float(max_seconds)

        window: List[Dict[str, Any]] = []
        for segment in reversed(transcripts):
            if len(window) >= max_items:
                break

            end_time = self._segment_end(segment)
            if cutoff is not None and end_time is not None and end_time < cutoff:
                break

            window.append(segment)

        return list(reversed(window))

    @staticmethod
    def _segment_end(segment: Dict[str, Any]) -> Optional[float]:
        ts = segment.get("ts")
        if isinstance(ts, (list, tuple)) and ts:
            for value in reversed(ts):
                if isinstance(value, (int, float)):
                    return float(value)
        return None

    @staticmethod
    def _read_int_env(name: str, *, default: int) -> int:
        raw = os.getenv(name)
        if raw is None or not raw.strip():
            return default
        try:
            return int(raw)
        except ValueError:
            LOGGER.warning("Invalid value for %s: %s; using default %s", name, raw, default)
            return default

    def _generate_opinion(
        self, existing_scores: List[Dict[str, Any]], new_score: Dict[str, Any]
    ) -> str:
        temp_scores = {score["item_id"]: score for score in existing_scores}
        temp_scores[new_score["item_id"]] = new_score
        total = sum(int(score.get("score", 0)) for score in temp_scores.values())
        return self._opinion_from_total(total)

    @staticmethod
    def _opinion_from_total(total: int) -> str:
        if total >= 25:
            return "当前症状总分较高，建议尽快寻求专业帮助。"
        if total >= 18:
            return "存在中度以上情绪困扰，建议与专业人士尽快沟通。"
        if total >= 12:
            return "情绪困扰程度为轻中度，建议持续关注并尝试自我调节。"
        if total >= 6:
            return "出现一定情绪波动，可继续观察并保持健康习惯。"
        return "当前情绪评分较低，如有需要仍可与专业人士交流。"

    def _build_dialogue_payload(self, sid: str) -> List[Dict[str, Any]]:
        dialogue: List[Dict[str, Any]] = []
        for segment in self.repo.get_transcripts(sid):
            role = segment.get("role")
            if not role:
                role = "assistant" if segment.get("speaker") != "patient" else "user"
            entry = {
                "sid": sid,
                "utt_id": segment.get("utt_id"),
                "role": role,
                "type": segment.get("type") or ("ask" if role == "assistant" else "answer"),
                "text": segment.get("text", ""),
                "ts": segment.get("ts") or [0, 0],
                "sentiment": segment.get("sentiment", "中性"),
            }
            dialogue.append(entry)
        return dialogue

    def _run_deepseek_analysis(self, dialogue: List[Dict[str, Any]]) -> Optional[HAMDResult]:
        if not dialogue:
            return None
        if not self.deepseek.usable():
            return None
        try:
            return self.deepseek.analyze(dialogue, get_prompt_hamd17())
        except DeepSeekTemporarilyUnavailableError as exc:
            LOGGER.debug("DeepSeek analysis temporarily unavailable: %s", exc)
            return None
        except Exception as exc:  # pragma: no cover - runtime guard
            LOGGER.warning("DeepSeek analysis skipped: %s", exc)
            return None

    def _store_analysis_scores(
        self, sid: str, state: SessionState, result: HAMDResult
    ) -> None:
        normalized_items: List[Dict[str, Any]] = []
        for item in result.items:
            normalized = self._normalize_score_entry(
                {
                    "item_id": item.item_id,
                    "score": item.score,
                    "max_score": MAX_SCORE.get(item.item_id, 4),
                    "evidence_refs": item.evidence_refs,
                    "score_type": item.score_type,
                    "score_reason": item.score_reason,
                    "dialogue_evidence": getattr(item, "dialogue_evidence", None),
                    "symptom_summary": getattr(item, "symptom_summary", None),
                    "clarify_need": item.clarify_need,
                }
            )
            if normalized:
                normalized_items.append(normalized)

        if normalized_items:
            self._merge_scores(state, normalized_items)

        analysis_snapshot = (
            self._analysis_from_scores(state) if state.scores_acc else {}
        )
        summary = getattr(result, "summary", None)
        if summary:
            analysis_snapshot = dict(analysis_snapshot or {})
            analysis_snapshot["summary"] = summary
        state.analysis = analysis_snapshot or None

        if state.analysis:
            total_payload = state.analysis.get("total_score") or {}
            total_value = self._extract_total_score(total_payload)
            if total_value is not None:
                state.opinion = state.opinion or self._opinion_from_total(total_value)

        try:
            repository.save_scores(sid, result.model_dump())
        except Exception:  # pragma: no cover - runtime guard
            LOGGER.exception("Failed to persist DeepSeek result for %s", sid)
        self._persist_state(state)

    def _clarify_from_analysis(
        self,
        state: SessionState,
        result: HAMDResult,
        dialogue: List[Dict[str, Any]],
    ) -> Optional[Tuple[str, int, str]]:
        current_item = self._current_item_id(state)
        target = next(
            (
                item
                for item in result.items
                if item.item_id == current_item and item.score_type == "类型4" and item.clarify_need
            ),
            None,
        )
        if target is None:
            return None
        clarify_need = target.clarify_need or ""
        evidence_text = "；".join(
            [entry.get("text", "") for entry in dialogue if entry.get("role") == "user"][-2:]
        )
        question = pick_clarify(target.item_id, clarify_need)
        return question, target.item_id, clarify_need


orchestrator = LangGraphMini()<|MERGE_RESOLUTION|>--- conflicted
+++ resolved
@@ -1208,21 +1208,12 @@
                 self._merge_scores(state, score_result["per_item_scores"])
                 state.opinion = score_result.get("opinion") or state.opinion
                 state.analysis = self._analysis_from_scores(state)
-<<<<<<< HEAD
 
         if state.analysis is not None:
             extra_payload["analysis"] = copy.deepcopy(state.analysis)
         else:
             extra_payload["analysis"] = None
 
-=======
-
-        if state.analysis is not None:
-            extra_payload["analysis"] = copy.deepcopy(state.analysis)
-        else:
-            extra_payload["analysis"] = None
-
->>>>>>> 36dd8aa6
         active_clarify_need: Optional[str] = None
         if analysis_result:
             target_item = next(
