from __future__ import annotations

import copy
import logging
import os
import re
from dataclasses import dataclass, field
from datetime import datetime, timezone
from typing import Any, Dict, Iterable, List, Optional, Tuple

from packages.common.config import settings
from services.audio.asr_adapter import AsrError, StubASR, TingwuClientASR
from services.llm.json_client import (
    ControllerDecision,
    DeepSeekJSONClient,
    DeepSeekTemporarilyUnavailableError,
    HAMDResult,
)
from services.llm.prompts import (
    get_prompt_hamd17,
    get_prompt_diagnosis,
    get_prompt_mdd_judgment,
)
from services.orchestrator.questions_hamd17 import (
    MAX_SCORE,
    get_first_item,
    get_next_item,
    pick_clarify,
    pick_primary,
)
from services.risk.engine import engine as risk_engine
from services.store.repository import repository
from services.report.build import build_pdf
from services.tts.tts_adapter import TTSAdapter

LOGGER = logging.getLogger(__name__)

TOTAL_ITEMS = 17
SAFE_RISK_TEXT = (
    "我已检测到较高风险。请先确保自身安全：联系家人/朋友或当地紧急热线。如您确认“已经安全/无需帮助”，我将继续评估。"
)
RISK_HOLD_REMINDER_TEXT = (
    "我注意到您可能仍处于风险关注阶段。如您已安全或无需立即帮助，请告诉我“已经安全/无需帮助”，我们就可以继续评估。"
)
MISSING_INPUT_PROMPT = "未获取音频/文本，请重新描述一次好吗？"
COMPLETION_TEXT = "本次评估完成，感谢配合。稍后可下载报告。"

REPORT_REQUEST_PATTERNS = [
    re.compile(pattern)
    for pattern in [
        r"(获取|生成|下载|查看|打印|要|想要).{0,6}报告",
        r"报告.{0,6}(怎么|如何|咋|怎样).{0,4}(获取|生成|下载)",
        r"出一份报告",
        r"报告给我",
    ]
]

RISK_RELEASE_PATTERNS = [
    re.compile(pattern)
    for pattern in [
        r"已经安全",
        r"已經安全",
        r"没事",
        r"沒事",
        r"无需帮助",
        r"無需幫助",
        r"不需要.{0,4}帮助",
        r"不用.{0,4}帮助",
        r"不需要紧急帮助",
        r"不需要立即帮助",
        r"没有自杀想法",
        r"沒有自殺想法",
        r"没有自杀念头",
        r"沒有自殺念頭",
        r"没有想自杀",
        r"沒有想自殺",
        r"不会伤害自己",
        r"不會傷害自己",
    ]
]


@dataclass
class SessionState:
    sid: str
    index: int = get_first_item()
    total: int = TOTAL_ITEMS
    clarify: int = 0
    scores_acc: List[Dict[str, Any]] = field(default_factory=list)
    completed: bool = False
    last_utt_index: int = 0
    opinion: Optional[str] = None
    last_text: str = ""
    analysis: Optional[Dict[str, Any]] = None
    controller_notice_logged: bool = False
    controller_unusable_turn: Optional[int] = None


class LangGraphMini:
    """Minimal LangGraph-inspired orchestrator implementing HAMD-17."""

    def __init__(self) -> None:
        self.repo = repository
        self.window_n = self._read_int_env("WINDOW_N", default=8)
        self.window_seconds = self._read_int_env("WINDOW_SECONDS", default=90)
        self.stub_asr = StubASR()
        try:
            self.asr = TingwuClientASR(settings)
        except AsrError as exc:  # pragma: no cover - configuration guard
            LOGGER.warning(
                "Failed to initialise TingWu client ASR, using stub instead: %s",
                exc,
            )
            self.asr = self.stub_asr
        self.tts = TTSAdapter()
        self.deepseek = DeepSeekJSONClient()
        self.prompt_diagnosis = get_prompt_diagnosis
        self.prompt_mdd = get_prompt_mdd_judgment
        self.ITEM_NAMES = {
            1: "抑郁情绪",
            2: "有罪感",
            3: "自杀倾向",
            4: "入睡困难",
            5: "睡眠维持障碍",
            6: "早醒",
            7: "工作和兴趣",
            8: "精神运动迟缓",
            9: "日夜症状变化",
            10: "精神性焦虑",
            11: "躯体性焦虑",
            12: "胃肠道症状",
            13: "全身症状",
            14: "性症状",
            15: "疑病倾向",
            16: "体重减轻",
            17: "自知力",
        }

    # ------------------------------------------------------------------
    def _has_asked_any_primary(self, sid: str) -> bool:
        """Return True if the session already contains an assistant 'ask' turn."""
        try:
            transcripts = self.repo.get_transcripts(sid)
        except Exception:  # pragma: no cover - defensive guard
            return False
        for segment in transcripts or []:
            role = segment.get("role") or segment.get("speaker")
            turn_type = segment.get("type")
            if role in {"assistant", "bot"} and turn_type == "ask":
                return True
        return False

    # ------------------------------------------------------------------
    def ask(self, sid: str) -> Dict[str, object]:
        state = self._load_state(sid)
        if state.completed:
            return self._complete_payload(state, COMPLETION_TEXT)

        item_id = self._current_item_id(state)
        question = pick_primary(item_id)
        return self._make_response(
            sid,
            state,
            question,
            turn_type="ask",
        )

    def step(
        self,
        sid: str,
        role: str,
        text: Optional[str] = None,
        audio_ref: Optional[str] = None,
        scale: str = "HAMD17",
    ) -> Dict[str, object]:
        state = self._load_state(sid)
        LOGGER.debug("Loaded state for %s: %s", sid, state)

        if state.completed:
            return self._complete_payload(state, COMPLETION_TEXT)

        asked_primary = self._has_asked_any_primary(sid)

        if not text and not audio_ref:
            # 沿用当前条目，不要重置回首问
            question = pick_primary(self._current_item_id(state))
            response = self._make_response(
                sid,
                state,
                question,
                turn_type="ask",
            )
            response.setdefault("risk", None)
            response.setdefault("analysis", state.analysis)
            return response

        raw_segments: List[Dict[str, Any]] = []
        if text:
            raw_segments.extend(self.stub_asr.transcribe(text=text))

        if audio_ref:
            try:
                raw_segments.extend(self.asr.transcribe(text=None, audio_ref=audio_ref))
            except AsrError as exc:
                LOGGER.warning("ASR audio transcription failed for %s: %s", sid, exc)
                if not raw_segments:
                    return self._make_response(
                        sid,
                        state,
                        MISSING_INPUT_PROMPT,
                        turn_type="clarify",
                    )

        prepared_segments = self._prepare_segments(state, raw_segments)
        for segment in prepared_segments:
            self.repo.append_transcript(sid, segment)
            LOGGER.debug("Appended transcript for %s: %s", sid, segment)

        transcripts = self.repo.get_transcripts(sid)

        hold_payload = self._handle_risk_hold(sid, state, prepared_segments)
        if hold_payload is not None:
            return hold_payload

        risk_payload = self._check_risk(sid, state, prepared_segments, transcripts)
        if risk_payload is not None:
            return risk_payload

        user_text = self._extract_user_text(prepared_segments)
        if user_text:
            state.last_text = user_text

        report_payload = self._maybe_handle_report_request(sid, state, user_text)
        if report_payload is not None:
            return report_payload

        if not asked_primary:
            question = pick_primary(self._current_item_id(state))
            return self._make_response(
                sid,
                state,
                question,
                turn_type="ask",
            )

        item_id = self._current_item_id(state)
        scoring_segments = self._latest_segments(
            transcripts, self.window_n, self.window_seconds
        )

        dialogue_payload = self._build_dialogue_payload(sid)
        current_progress = {"index": item_id, "total": TOTAL_ITEMS}

        controller_enabled = (
            settings.ENABLE_DS_CONTROLLER and self.deepseek.usable()
        )

        if not controller_enabled:
            if not state.controller_notice_logged:
                reason = (
                    "disabled via settings"
                    if not settings.ENABLE_DS_CONTROLLER
                    else (
                        "client not configured"
                        if not self.deepseek.enabled()
                        else "temporarily unavailable"
                    )
                )
                LOGGER.info("DeepSeek controller unavailable for %s: %s", sid, reason)
                state.controller_notice_logged = True
                self._persist_state(state)
            return self._fallback_flow(
                sid=sid,
                state=state,
                item_id=item_id,
                scoring_segments=scoring_segments,
                dialogue=dialogue_payload,
                transcripts=transcripts,
                user_text=user_text,
            )

        if (
            state.controller_unusable_turn is not None
            and state.controller_unusable_turn == state.last_utt_index
        ):
            LOGGER.debug(
                "DeepSeek controller temporarily sidelined for %s on turn %s",
                sid,
                state.controller_unusable_turn,
            )
            return self._fallback_flow(
                sid=sid,
                state=state,
                item_id=item_id,
                scoring_segments=scoring_segments,
                dialogue=dialogue_payload,
                transcripts=transcripts,
                user_text=user_text,
            )

        decision: Optional[ControllerDecision] = None
        try:
            decision = self.deepseek.plan_turn(dialogue_payload, current_progress)
        except DeepSeekTemporarilyUnavailableError as exc:
            LOGGER.debug("DeepSeek controller temporarily unavailable for %s: %s", sid, exc)
            state.controller_notice_logged = True
            state.controller_unusable_turn = state.last_utt_index
            self._persist_state(state)
            return self._fallback_flow(
                sid=sid,
                state=state,
                item_id=item_id,
                scoring_segments=scoring_segments,
                dialogue=dialogue_payload,
                transcripts=transcripts,
                user_text=user_text,
            )
        except Exception as exc:  # pragma: no cover - runtime guard
            log_method = LOGGER.warning
            if state.controller_notice_logged:
                log_method = LOGGER.debug
            log_method("DeepSeek controller planning failed for %s: %s", sid, exc)
            state.controller_notice_logged = True
            state.controller_unusable_turn = state.last_utt_index
            self._persist_state(state)
            return self._fallback_flow(
                sid=sid,
                state=state,
                item_id=item_id,
                scoring_segments=scoring_segments,
                dialogue=dialogue_payload,
                transcripts=transcripts,
                user_text=user_text,
            )

        if decision and decision.hamd_partial:
            partial_payload = decision.hamd_partial.model_dump()
            try:
                self.repo.merge_scores(sid, partial_payload)
            except Exception:  # pragma: no cover - runtime guard
                LOGGER.exception("Failed to merge partial HAMD scores for %s", sid)
            items_payload = partial_payload.get("items") or []
            normalized_items = [
                entry
                for entry in (
                    self._normalize_score_entry(item) for item in items_payload
                )
                if entry
            ]
            if normalized_items:
                self._merge_scores(state, normalized_items)
            total_payload = partial_payload.get("total_score") or {}
            total_value = self._extract_total_score(total_payload)
            if total_value is not None:
                state.opinion = self._opinion_from_total(total_value)

        if state.scores_acc:
            state.analysis = self._analysis_from_scores(state)
        else:
            state.analysis = None

        if not decision:
            state.controller_unusable_turn = state.last_utt_index
            self._persist_state(state)
            return self._fallback_flow(
                sid=sid,
                state=state,
                item_id=item_id,
                scoring_segments=scoring_segments,
                dialogue=dialogue_payload,
                transcripts=transcripts,
                user_text=user_text,
            )

<<<<<<< HEAD
=======
        if state.controller_unusable_turn is not None:
            state.controller_unusable_turn = None
            self._persist_state(state)

        if state.controller_unusable_turn is not None:
            state.controller_unusable_turn = None
            self._persist_state(state)

>>>>>>> eefafe68
        if state.controller_unusable_turn is not None:
            state.controller_unusable_turn = None
            self._persist_state(state)

        extra: Dict[str, Any] = {}
        if state.analysis:
            extra["analysis"] = state.analysis

        next_utt = decision.next_utterance or "请继续描述。"
        forced_target: Optional[int] = None
        try:
            last_clarify = self.repo.get_last_clarify_need(sid)
        except Exception:  # pragma: no cover - runtime guard
            LOGGER.exception("Failed to load last clarify target for %s", sid)
            last_clarify = None

        decision_action = decision.action

        if (
            decision.action == "clarify"
            and last_clarify
            and (user_text or prepared_segments)
        ):
            LOGGER.debug("Clarify override triggered for %s after user response", sid)
            try:
                self.repo.clear_last_clarify_need(sid)
            except Exception:  # pragma: no cover - runtime guard
                LOGGER.exception("Failed to clear clarify target for %s", sid)
            forced_target = get_next_item(item_id)
            if forced_target == -1:
                decision_action = "finish"
                next_utt = COMPLETION_TEXT
            else:
                decision_action = "ask"

        if decision_action == "clarify":
            if decision.clarify_target:
                try:
                    self.repo.set_last_clarify_need(
                        sid,
                        decision.clarify_target.item_id,
                        decision.clarify_target.clarify_need or "",
                    )
                except Exception:  # pragma: no cover - runtime guard
                    LOGGER.exception("Failed to persist clarify target for %s", sid)
            target_item_id = (
                decision.clarify_target.item_id
                if decision.clarify_target
                else last_clarify.get("item_id")
                if isinstance(last_clarify, dict)
                else item_id
            )
            clarify_gap = (
                decision.clarify_target.clarify_need
                if decision.clarify_target and decision.clarify_target.clarify_need
                else last_clarify.get("need")
                if isinstance(last_clarify, dict)
                else ""
            )
            next_utt = pick_clarify(target_item_id, clarify_gap)
            state.clarify += 1
            self._append_turn(
                sid,
                state,
                role="assistant",
                turn_type="clarify",
                text=next_utt,
            )
            return self._make_response(
                sid,
                state,
                next_utt,
                turn_type="clarify",
                extra=extra,
                record=False,
            )

        if decision_action == "ask":
            target_item = forced_target
            if target_item in (None, 0):
                target_item = decision.current_item_id or item_id
            if target_item in (None, 0):
                target_item = item_id
            # 强制与量表顺序对齐：若控制器仍指向当前或更早条目，则推进到下一条
            try:
                target_int = int(target_item)
            except (TypeError, ValueError):
                target_int = item_id
            if target_int <= item_id:
                target_item = get_next_item(item_id)
            if target_item in (None, -1):
                decision_action = "finish"
                next_utt = COMPLETION_TEXT
            else:
                next_utt = pick_primary(target_item)

        if decision_action == "ask":
            # 末条护栏：已在最后一条且没有待澄清，直接完成
            if item_id == TOTAL_ITEMS:
                try:
                    last_clarify = self.repo.get_last_clarify_need(sid)
                except Exception:  # pragma: no cover
                    last_clarify = None
                no_pending_clarify = not last_clarify
                if no_pending_clarify and (target_item in (None, 0, TOTAL_ITEMS)):
                    state.completed = True
                    state.index = TOTAL_ITEMS
                    self._persist_state(state)
                    try:
                        self.repo.mark_finished(sid)
                    except Exception:  # pragma: no cover - runtime guard
                        LOGGER.exception("Failed to mark session %s finished", sid)
                    try:
                        self.repo.clear_last_clarify_need(sid)
                    except Exception:  # pragma: no cover - runtime guard
                        LOGGER.exception("Failed to clear clarify target for %s", sid)
                    self._append_turn(
                        sid,
                        state,
                        role="assistant",
                        turn_type="ask",
                        text=COMPLETION_TEXT,
                    )
                    return self._make_response(
                        sid,
                        state,
                        COMPLETION_TEXT,
                        turn_type="complete",
                        extra={"analysis": state.analysis} if state.analysis else None,
                        record=False,
                    )

            self._advance_to(sid, target_item or item_id, state)
            self._append_turn(
                sid,
                state,
                role="assistant",
                turn_type="ask",
                text=next_utt,
            )
            return self._make_response(
                sid,
                state,
                next_utt,
                turn_type="ask",
                extra=extra,
                record=False,
            )

        state.completed = True
        state.index = TOTAL_ITEMS
        self._persist_state(state)
        try:
            self.repo.mark_finished(sid)
        except Exception:  # pragma: no cover - runtime guard
            LOGGER.exception("Failed to mark session %s finished", sid)
        try:
            self.repo.clear_last_clarify_need(sid)
        except Exception:  # pragma: no cover - runtime guard
            LOGGER.exception("Failed to clear clarify target for %s", sid)
        completion_text = next_utt or COMPLETION_TEXT
        self._append_turn(
            sid,
            state,
            role="assistant",
            turn_type="ask",
            text=completion_text,
        )
        return self._make_response(
            sid,
            state,
            completion_text,
            turn_type="complete",
            extra=extra,
            record=False,
        )

    # ------------------------------------------------------------------
    def _make_response(
        self,
        sid: str,
        state: SessionState,
        text: str,
        *,
        risk_flag: bool = False,
        turn_type: str = "ask",
        extra: Optional[Dict[str, Any]] = None,
        record: bool = True,
    ) -> Dict[str, Any]:
        if record:
            self._record_assistant_turn(sid, state, text, turn_type)
        transcripts = self.repo.get_transcripts(sid)
        tts_url = self._make_tts(sid, text)
        previews = [
            seg.get("text")
            for seg in (transcripts[-2:] if transcripts else [])
            if seg.get("text")
        ]
        payload: Dict[str, Any] = {
            "next_utterance": text,
            "progress": {"index": min(state.index, state.total), "total": state.total},
            "risk_flag": risk_flag,
            "tts_text": text,
            "tts_url": tts_url or None,
        }
        if previews:
            payload["segments_previews"] = previews
        payload["risk"] = payload.get("risk", None)
        # 优先使用 extra.analysis，其次 state.analysis
        if extra and "analysis" in extra:
            payload["analysis"] = copy.deepcopy(extra["analysis"])
        else:
            payload["analysis"] = copy.deepcopy(state.analysis) if state.analysis else None
        if extra:
            for key, value in extra.items():
                if key == "analysis":
                    continue
                payload[key] = value
        return payload

    def _maybe_handle_report_request(
        self, sid: str, state: SessionState, user_text: Optional[str]
    ) -> Optional[Dict[str, Any]]:
        if not user_text:
            return None

        normalized = user_text.strip()
        if not normalized:
            return None

        lowered = normalized.lower()
        matched = any(
            pattern.search(normalized) or pattern.search(lowered)
            for pattern in REPORT_REQUEST_PATTERNS
        )
        if not matched:
            return None

        self._persist_state(state)

        score_payload = self._prepare_report_scores(sid, state)
        question = pick_primary(self._current_item_id(state))

        if not score_payload:
            message = f"当前暂无足够信息生成报告，我们先继续评估：{question}"
            return self._make_response(
                sid,
                state,
                message,
                turn_type="ask",
                extra={"report_generated": False},
            )

        try:
            report_result = build_pdf(sid, score_payload)
        except Exception as exc:  # pragma: no cover - runtime guard
            LOGGER.exception("Failed to build report for %s: %s", sid, exc)
            message = f"生成报告时遇到问题，我们继续当前评估：{question}"
            return self._make_response(
                sid,
                state,
                message,
                turn_type="ask",
                extra={"report_generated": False},
            )

        report_url = (
            report_result.get("report_url")
            if isinstance(report_result, dict)
            else None
        )
        if not report_url:
            message = f"暂时无法提供下载链接，我们先继续评估：{question}"
            return self._make_response(
                sid,
                state,
                message,
                turn_type="ask",
                extra={"report_generated": False},
            )

        message = f"已为您生成评估报告，可通过此链接下载：{report_url}。我们继续：{question}"
        extra = {"report_generated": True, "report_url": report_url}
        if state.analysis:
            extra["analysis"] = state.analysis
        return self._make_response(
            sid,
            state,
            message,
            turn_type="ask",
            extra=extra,
        )

    def _prepare_report_scores(
        self, sid: str, state: SessionState
    ) -> Optional[Dict[str, Any]]:
        try:
            stored_scores = self.repo.load_scores(sid)
        except Exception:  # pragma: no cover - runtime guard
            LOGGER.exception("Failed to load stored scores for %s", sid)
            stored_scores = None

        payload: Dict[str, Any] = {}
        if isinstance(stored_scores, dict):
            payload.update(copy.deepcopy(stored_scores))
        elif isinstance(stored_scores, list):
            payload["items"] = copy.deepcopy(stored_scores)

        if state.scores_acc:
            payload.setdefault("items", copy.deepcopy(state.scores_acc))

        if state.analysis and isinstance(state.analysis, dict):
            total_block = state.analysis.get("total_score")
            if total_block:
                payload.setdefault("total_score", copy.deepcopy(total_block))

        if state.opinion:
            if isinstance(payload.get("opinion"), dict):
                payload["opinion"].setdefault("summary", state.opinion)
            else:
                payload["opinion"] = {"summary": state.opinion}

        if not payload.get("items") and not payload.get("per_item_scores"):
            return None

        return payload

    def _emit_risk_event(self, sid: str, payload: Dict[str, Any]) -> None:
        try:
            self.repo.push_risk_event_stream(sid, payload)
        except Exception:  # pragma: no cover - runtime guard
            LOGGER.exception("Failed to push risk event to stream for %s", sid)
        if hasattr(self.repo, "push_risk_event"):
            self.repo.push_risk_event(sid, payload)
        elif hasattr(self.repo, "append_risk_event"):
            self.repo.append_risk_event(sid, payload)

    def _handle_risk_hold(
        self, sid: str, state: SessionState, segments: List[Dict[str, Any]]
    ) -> Optional[Dict[str, Any]]:
        risk_hold_active = getattr(state, "risk_hold", False)
        if not risk_hold_active:
            return None

        combined_text = "".join(
            str(segment.get("text") or "")
            for segment in segments
            if segment.get("role") in {None, "user"}
            or segment.get("speaker") == "patient"
        ).strip()

        if combined_text:
            release_hit = any(pattern.search(combined_text) for pattern in RISK_RELEASE_PATTERNS)
            risk_snapshot = risk_engine.evaluate(combined_text)
            if release_hit and risk_snapshot.level != "high":
                setattr(state, "risk_hold", False)
                release_payload: Dict[str, Any] = {
                    "ts": datetime.now(timezone.utc).isoformat(),
                    "reason": "用户确认已安全，解除风险保持态",
                    "match_text": combined_text,
                    "phase": "release",
                    "risk": {
                        "level": "cleared",
                        "triggers": [],
                        "reason": "user_confirmed_safe",
                    },
                }
                self._emit_risk_event(sid, release_payload)
                self._persist_state(state)
                return None

        setattr(state, "risk_hold", True)
        self._persist_state(state)
        return self._make_response(
            sid,
            state,
            RISK_HOLD_REMINDER_TEXT,
            risk_flag=True,
            turn_type="risk",
            extra={"risk": {"level": "hold"}},
        )

    def _append_turn(
        self,
        sid: str,
        state: SessionState,
        *,
        role: str,
        turn_type: str,
        text: str,
    ) -> None:
        state.last_utt_index += 1
        event = {
            "utt_id": ("a" if role == "assistant" else "u")
            + str(state.last_utt_index),
            "text": text,
            "speaker": "assistant" if role == "assistant" else "patient",
            "role": role,
            "type": turn_type,
            "ts": [0, 0],
        }
        self.repo.append_transcript(sid, event)
        self._persist_state(state)

    def _record_assistant_turn(
        self, sid: str, state: SessionState, text: str, turn_type: str
    ) -> None:
        try:
            self._append_turn(
                sid,
                state,
                role="assistant",
                turn_type=turn_type,
                text=text,
            )
        except Exception:  # pragma: no cover - runtime guard
            LOGGER.exception("Failed to record assistant turn for %s", sid)

    def _advance_to(
        self, sid: str, item_id: int, state: Optional[SessionState] = None
    ) -> SessionState:
        target = max(get_first_item(), min(int(item_id), TOTAL_ITEMS))
        if state is None:
            state = self._load_state(sid)
        state.index = target
        state.clarify = 0
        # 统一清理上一轮的 clarify 记录，避免遗留阻塞推进
        try:
            self.repo.clear_last_clarify_need(state.sid)
        except Exception:  # pragma: no cover - runtime guard
            LOGGER.exception("Failed to clear clarify target for %s", state.sid)
        self._persist_state(state)
        return state

    def _current_item_id(self, state: SessionState) -> int:
        return max(get_first_item(), min(state.index, TOTAL_ITEMS))

    def _prepare_segments(
        self, state: SessionState, segments: Optional[Iterable[Dict[str, Any]]]
    ) -> List[Dict[str, Any]]:
        prepared: List[Dict[str, Any]] = []
        if not segments:
            return prepared

        for segment in segments:
            state.last_utt_index += 1
            normalized = dict(segment)
            normalized.setdefault("speaker", "patient")
            normalized.setdefault("role", "user")
            normalized.setdefault("type", "answer")
            normalized.setdefault("utt_id", f"u{state.last_utt_index}")
            prepared.append(normalized)
        self._persist_state(state)
        return prepared

    def _extract_user_text(self, segments: List[Dict[str, Any]]) -> Optional[str]:
        for segment in reversed(segments):
            if segment.get("role") == "user" or segment.get("speaker") == "patient":
                text = segment.get("text")
                if text:
                    return str(text)
        return None

    def _check_risk(
        self,
        sid: str,
        state: SessionState,
        segments: List[Dict[str, Any]],
        transcripts: List[Dict[str, Any]],
    ) -> Optional[Dict[str, Any]]:
        for segment in segments:
            if segment.get("role") not in {None, "user"} and segment.get("speaker") != "patient":
                continue
            raw_text = segment.get("text")
            if not raw_text:
                continue
            text = str(raw_text)
            risk = risk_engine.evaluate(text)
            if risk.level == "high":
                now = datetime.now(timezone.utc).isoformat()
                reason = risk.reason or (
                    "、".join(risk.triggers) if risk.triggers else "触发高风险关键词"
                )
                event_payload: Dict[str, Any] = {
                    "ts": now,
                    "reason": reason,
                    "match_text": text,
                    "phase": "hold",
                    "risk": {
                        "level": risk.level,
                        "triggers": risk.triggers,
                        "reason": risk.reason,
                    },
                }
                self._emit_risk_event(sid, event_payload)
                setattr(state, "risk_hold", True)
                self._persist_state(state)
                LOGGER.info("Risk detected for %s: %s", sid, risk.triggers)
                extra = {"risk": event_payload["risk"]}
                return self._make_response(
                    sid,
                    state,
                    SAFE_RISK_TEXT,
                    risk_flag=True,
                    turn_type="risk",
                    extra=extra,
                )
        return None

    def _score_current_item(
        self,
        state: SessionState,
        transcripts: List[Dict[str, Any]],
        dialogue: Optional[List[Dict[str, Any]]] = None,
    ) -> Optional[Dict[str, Any]]:
        if not transcripts:
            return None

        semantic_result = self._semantic_score_current_item(
            state, transcripts, dialogue
        )
        if semantic_result:
            return semantic_result

        return None

    def _semantic_score_current_item(
        self,
        state: SessionState,
        transcripts: List[Dict[str, Any]],
        dialogue: Optional[List[Dict[str, Any]]],
    ) -> Optional[Dict[str, Any]]:
        if not self.deepseek.usable():
            return None

        dialogue_payload = list(dialogue) if dialogue else self._build_dialogue_payload(
            state.sid
        )
        if not dialogue_payload:
            return None

        try:
            result = self.deepseek.analyze(dialogue_payload, get_prompt_hamd17())
        except DeepSeekTemporarilyUnavailableError as exc:
            LOGGER.debug("DeepSeek semantic scoring skipped for %s: %s", state.sid, exc)
            return None
        except Exception as exc:  # pragma: no cover - runtime guard
            LOGGER.debug(
                "DeepSeek semantic scoring skipped for %s: %s", state.sid, exc
            )
            return None

        item_id = self._current_item_id(state)
        target = next((item for item in result.items if item.item_id == item_id), None)
        if target is None:
            return None

        question = pick_primary(item_id)
        latest_segment = next(
            (
                seg
                for seg in reversed(transcripts)
                if seg.get("speaker") == "patient" or seg.get("role") == "user"
            ),
            transcripts[-1],
        )
        evidence_refs = [ref for ref in target.evidence_refs if ref]
        if not evidence_refs and latest_segment:
            evidence_id = latest_segment.get("utt_id", "")
            if evidence_id:
                evidence_refs = [evidence_id]

        per_item_score: Dict[str, Any] = {
            "item_id": f"H{item_id:02d}",
            "name": question,
            "question": question,
            "score": min(int(target.score), MAX_SCORE.get(item_id, 4)),
            "max_score": MAX_SCORE.get(item_id, 4),
            "evidence_refs": evidence_refs,
            "score_type": target.score_type,
            "score_reason": target.score_reason,
            "dialogue_evidence": target.dialogue_evidence,
            "symptom_summary": target.symptom_summary,
            "clarify_need": target.clarify_need,
        }

        opinion = self._generate_opinion(state.scores_acc, per_item_score)

        return {
            "per_item_scores": [per_item_score],
            "opinion": opinion,
        }

    @staticmethod
    def _extract_total_score(payload: Dict[str, Any]) -> Optional[int]:
        for key in ("corrected_total", "pre_correction_total", "total"):
            value = payload.get(key)
            if value is None:
                continue
            try:
                return int(value)
            except (TypeError, ValueError):
                continue
        return None

    def _standardize_score_entry(
        self, item_id: int, payload: Optional[Dict[str, Any]]
    ) -> Dict[str, Any]:
        base = dict(payload or {})
        normalized = copy.deepcopy(base)
        normalized["item_id"] = f"H{item_id:02d}"
        normalized["name"] = normalized.get("name") or self.ITEM_NAMES.get(
            item_id, f"条目{item_id}"
        )
        normalized["question"] = normalized.get("question") or pick_primary(item_id)
        try:
            score_value = int(normalized.get("score", 0))
        except (TypeError, ValueError):
            score_value = 0
        max_score = MAX_SCORE.get(item_id, 4)
        normalized["score"] = max(0, min(score_value, max_score))
        normalized["max_score"] = max_score
        normalized["evidence_refs"] = list(normalized.get("evidence_refs") or [])
        normalized["dialogue_evidence"] = normalized.get("dialogue_evidence") or "直接引用"
        normalized["symptom_summary"] = normalized.get("symptom_summary") or ""
        normalized["score_type"] = normalized.get("score_type") or "类型1"
        normalized["score_reason"] = normalized.get("score_reason") or ""
        clarify_need = normalized.get("clarify_need")
        normalized["clarify_need"] = clarify_need if clarify_need not in {"", None} else None
        return normalized

    def _normalize_score_entry(
        self, payload: Optional[Dict[str, Any]]
    ) -> Optional[Dict[str, Any]]:
        if not isinstance(payload, dict):
            return None
        raw_id = payload.get("item_id")
        item_id: Optional[int]
        if isinstance(raw_id, int):
            item_id = raw_id
        elif isinstance(raw_id, str):
            stripped = raw_id.strip().upper()
            if stripped.startswith("H"):
                stripped = stripped[1:]
            if not stripped:
                return None
            try:
                item_id = int(stripped)
            except ValueError:
                return None
        else:
            try:
                item_id = int(raw_id)
            except (TypeError, ValueError):
                return None
        if not (1 <= item_id <= TOTAL_ITEMS):
            return None
        return self._standardize_score_entry(item_id, payload)

    def _merge_scores(self, state: SessionState, new_scores: List[Dict[str, Any]]) -> None:
        scores_by_id: Dict[str, Dict[str, Any]] = {}
        for existing in state.scores_acc:
            normalized = self._normalize_score_entry(existing)
            if not normalized:
                continue
            scores_by_id[normalized["item_id"]] = normalized

        def score_value(entry: Dict[str, Any]) -> int:
            try:
                return int(entry.get("score", 0))
            except (TypeError, ValueError):
                return 0

        for score in new_scores:
            normalized = self._normalize_score_entry(score)
            if not normalized:
                continue
            key = normalized["item_id"]
            current = scores_by_id.get(key)
            if current is None:
                scores_by_id[key] = normalized
                continue
            existing_value = score_value(current)
            candidate_value = score_value(normalized)
            if candidate_value > existing_value:
                scores_by_id[key] = normalized
            elif candidate_value == existing_value:
                current_refs = len(current.get("evidence_refs") or [])
                candidate_refs = len(normalized.get("evidence_refs") or [])
                if candidate_refs > current_refs:
                    scores_by_id[key] = normalized
                elif candidate_refs == current_refs:
                    current_summary = current.get("symptom_summary") or ""
                    candidate_summary = normalized.get("symptom_summary") or ""
                    if not current_summary and candidate_summary:
                        scores_by_id[key] = normalized

        ordered: List[Dict[str, Any]] = []
        for idx in range(1, TOTAL_ITEMS + 1):
            key = f"H{idx:02d}"
            if key in scores_by_id:
                ordered.append(scores_by_id[key])
        state.scores_acc = ordered

    def _finalize_scores(
        self,
        sid: str,
        state: SessionState,
        transcripts: List[Dict[str, Any]],
        *,
        extra: Optional[Dict[str, Any]] = None,
    ) -> Dict[str, Any]:
        payload: Dict[str, Any] = {}
        if state.analysis:
            payload.update(state.analysis)
            payload.setdefault("items", payload.get("items", payload.get("per_item_scores", [])))
            try:
                repository.save_scores(sid, payload)
            except Exception:  # pragma: no cover - runtime guard
                LOGGER.exception("Failed to persist analysis scores for %s", sid)
        else:
            total_score = sum(int(score.get("score", 0)) for score in state.scores_acc)
            opinion = state.opinion or self._opinion_from_total(total_score)
            payload = {
                "per_item_scores": state.scores_acc,
                "total_score": {
                    "pre_correction_total": total_score,
                    "corrected_total": total_score,
                },
                "opinion": opinion,
            }
            try:
                repository.save_scores(sid, payload)
            except Exception:  # pragma: no cover - runtime guard
                LOGGER.exception("Failed to persist scores for %s", sid)
        combined_extra = dict(extra or {})
        combined_extra.setdefault("analysis", state.analysis)
        response = self._make_response(
            sid,
            state,
            COMPLETION_TEXT,
            turn_type="complete",
            extra=combined_extra,
        )
        response.update(payload)
        return response

    def _analysis_from_scores(self, state: SessionState) -> Dict[str, Any]:
        """根据已有的 scores_acc 生成一个轻量级 analysis 快照。"""
        normalized_scores: List[Dict[str, Any]] = []
        for entry in state.scores_acc:
            normalized = self._normalize_score_entry(entry)
            if normalized:
                normalized_scores.append(normalized)
        state.scores_acc = normalized_scores

        scores_map = {score["item_id"]: score for score in normalized_scores}
        seq_list: List[str] = []
        items: List[Dict[str, Any]] = []
        total = 0
        type4_count = 0
        for idx in range(1, TOTAL_ITEMS + 1):
            key = f"H{idx:02d}"
            score_entry = scores_map.get(key)
            if score_entry:
                try:
                    score_value = int(score_entry.get("score", 0))
                except (TypeError, ValueError):
                    score_value = 0
            else:
                score_value = 0
            seq_list.append(str(score_value))
            total += score_value
            if not score_entry:
                continue
            if score_entry.get("score_type") == "类型4":
                type4_count += 1
            items.append(
                {
                    "item_id": idx,
                    "symptom_summary": score_entry.get("symptom_summary")
                    or self.ITEM_NAMES.get(idx, f"条目{idx}"),
                    "dialogue_evidence": score_entry.get("dialogue_evidence", "直接引用"),
                    "evidence_refs": score_entry.get("evidence_refs", []),
                    "score": score_value,
                    "score_type": score_entry.get("score_type", "类型1"),
                    "score_reason": score_entry.get("score_reason", ""),
                    "clarify_need": score_entry.get("clarify_need"),
                }
            )

        avg = total / type4_count if type4_count else 0
        correction_basis = (
            f"类型4条目数量N4={type4_count}，平均分X={avg:.2f}，修正总分=A+X×N4={total}"
        )

        return {
            "items": items,
            "total_score": {
                "得分序列": ",".join(seq_list),
                "pre_correction_total": total,
                "corrected_total": total,
                "correction_basis": correction_basis,
            },
        }

    def _complete_payload(self, state: SessionState, message: str) -> Dict[str, Any]:
        return self._make_response(
            state.sid,
            state,
            message,
            turn_type="complete",
        )

    def _fallback_flow(
        self,
        *,
        sid: str,
        state: SessionState,
        item_id: int,
        scoring_segments: List[Dict[str, Any]],
        dialogue: List[Dict[str, Any]],
        transcripts: List[Dict[str, Any]],
        user_text: Optional[str],
    ) -> Dict[str, Any]:
        analysis_result = self._run_deepseek_analysis(dialogue)
        extra_payload: Dict[str, Any] = {}

        if analysis_result:
            self._store_analysis_scores(sid, state, analysis_result)
        else:
            score_result = self._score_current_item(state, scoring_segments, dialogue)
            if score_result:
                self._merge_scores(state, score_result["per_item_scores"])
                state.opinion = score_result.get("opinion") or state.opinion
                state.analysis = self._analysis_from_scores(state)
<<<<<<< HEAD

        if state.analysis is not None:
            extra_payload["analysis"] = copy.deepcopy(state.analysis)
        else:
            extra_payload["analysis"] = None

=======

        if state.analysis is not None:
            extra_payload["analysis"] = copy.deepcopy(state.analysis)
        else:
            extra_payload["analysis"] = None

>>>>>>> eefafe68
        active_clarify_need: Optional[str] = None
        if analysis_result:
            target_item = next(
                (item for item in analysis_result.items if item.item_id == item_id),
                None,
            )
            if target_item:
                active_clarify_need = target_item.clarify_need or None

        try:
            last_clarify = self.repo.get_last_clarify_need(sid)
        except Exception:  # pragma: no cover - runtime guard
            LOGGER.exception("Failed to read last clarify target for %s", sid)
            last_clarify = None

        if last_clarify and last_clarify.get("item_id") == item_id:
            stored_need = last_clarify.get("need")
            if not active_clarify_need or stored_need != active_clarify_need:
                try:
                    self.repo.clear_last_clarify_need(sid)
                except Exception:  # pragma: no cover - runtime guard
                    LOGGER.exception("Failed to clear clarify target for %s", sid)

        clarify_payload: Optional[Tuple[str, int, str]] = None
        if analysis_result and user_text and state.clarify < 2:
            clarify_payload = self._clarify_from_analysis(
                state, analysis_result, dialogue
            )

        if clarify_payload:
            clarify_question, clarify_item_id, clarify_need = clarify_payload
            if clarify_need:
                try:
                    self.repo.set_last_clarify_need(
                        sid, clarify_item_id, clarify_need
                    )
                except Exception:  # pragma: no cover - runtime guard
                    LOGGER.exception("Failed to persist clarify target for %s", sid)
            state.clarify += 1
            self._persist_state(state)
            return self._make_response(
                sid,
                state,
                clarify_question,
                turn_type="clarify",
                extra=extra_payload,
            )

        state.clarify = 0

        next_item = get_next_item(item_id)
        if next_item != -1:
            self._advance_to(sid, next_item, state)
            next_question = pick_primary(next_item)
            return self._make_response(
                sid,
                state,
                next_question,
                turn_type="ask",
                extra=extra_payload,
            )

        state.completed = True
        state.index = TOTAL_ITEMS
        self._persist_state(state)
        summary_payload = self._finalize_scores(
            sid, state, transcripts, extra=extra_payload
        )
        return summary_payload

    def _make_tts(self, sid: str, text: str) -> str:
        try:
            url = self.tts.synthesize(sid, text)
            if getattr(self.tts, "last_upload", None):
                try:
                    self.repo.save_oss_reference(
                        sid,
                        {
                            "type": "tts",
                            "url": self.tts.last_upload.get("url"),
                            "oss_key": self.tts.last_upload.get("oss_key"),
                            "text": text,
                        },
                    )
                except Exception:  # pragma: no cover - repository guard
                    LOGGER.exception("Failed to persist TTS OSS reference for %s", sid)
            return url
        except Exception:
            LOGGER.exception("TTS synthesis failed for %s", sid)
            return ""

    def _load_state(self, sid: str) -> SessionState:
        raw = self.repo.load_session_state(sid) or {}
        state = SessionState(sid=sid)
        state.index = int(raw.get("index", state.index))
        state.total = int(raw.get("total", state.total)) or TOTAL_ITEMS
        state.clarify = int(raw.get("clarify", state.clarify))
        state.completed = bool(raw.get("completed", state.completed))
        state.last_utt_index = int(raw.get("last_utt_index", state.last_utt_index))
        state.opinion = raw.get("opinion", state.opinion)
        state.scores_acc = raw.get("scores_acc", state.scores_acc)
        state.last_text = raw.get("last_text", state.last_text)
        state.analysis = raw.get("analysis", state.analysis)
        state.controller_notice_logged = bool(
            raw.get("controller_notice_logged", state.controller_notice_logged)
        )
        controller_turn = raw.get("controller_unusable_turn")
        state.controller_unusable_turn = (
            int(controller_turn) if controller_turn is not None else None
        )
<<<<<<< HEAD
        if "risk_hold" in raw:
            setattr(state, "risk_hold", bool(raw.get("risk_hold")))
        elif not hasattr(state, "risk_hold"):
            setattr(state, "risk_hold", False)
=======
>>>>>>> eefafe68
        return state

    def _persist_state(self, state: SessionState) -> None:
        self.repo.save_session_state(
            state.sid,
            {
                "index": state.index,
                "total": state.total,
                "clarify": state.clarify,
                "scores_acc": state.scores_acc,
                "completed": state.completed,
                "last_utt_index": state.last_utt_index,
                "opinion": state.opinion,
                "last_text": state.last_text,
                "analysis": state.analysis,
                "controller_notice_logged": state.controller_notice_logged,
                "controller_unusable_turn": state.controller_unusable_turn,
<<<<<<< HEAD
                "risk_hold": getattr(state, "risk_hold", False),
=======
>>>>>>> eefafe68
            },
        )

    def _latest_segments(
        self,
        transcripts: List[Dict[str, Any]],
        max_items: int,
        max_seconds: int,
    ) -> List[Dict[str, Any]]:
        if not transcripts:
            return []

        if max_items <= 0:
            max_items = len(transcripts)

        cutoff: Optional[float] = None
        if max_seconds > 0:
            last_end = self._segment_end(transcripts[-1])
            if last_end is not None:
                cutoff = last_end - float(max_seconds)

        window: List[Dict[str, Any]] = []
        for segment in reversed(transcripts):
            if len(window) >= max_items:
                break

            end_time = self._segment_end(segment)
            if cutoff is not None and end_time is not None and end_time < cutoff:
                break

            window.append(segment)

        return list(reversed(window))

    @staticmethod
    def _segment_end(segment: Dict[str, Any]) -> Optional[float]:
        ts = segment.get("ts")
        if isinstance(ts, (list, tuple)) and ts:
            for value in reversed(ts):
                if isinstance(value, (int, float)):
                    return float(value)
        return None

    @staticmethod
    def _read_int_env(name: str, *, default: int) -> int:
        raw = os.getenv(name)
        if raw is None or not raw.strip():
            return default
        try:
            return int(raw)
        except ValueError:
            LOGGER.warning("Invalid value for %s: %s; using default %s", name, raw, default)
            return default

    def _generate_opinion(
        self, existing_scores: List[Dict[str, Any]], new_score: Dict[str, Any]
    ) -> str:
        temp_scores = {score["item_id"]: score for score in existing_scores}
        temp_scores[new_score["item_id"]] = new_score
        total = sum(int(score.get("score", 0)) for score in temp_scores.values())
        return self._opinion_from_total(total)

    @staticmethod
    def _opinion_from_total(total: int) -> str:
        if total >= 25:
            return "当前症状总分较高，建议尽快寻求专业帮助。"
        if total >= 18:
            return "存在中度以上情绪困扰，建议与专业人士尽快沟通。"
        if total >= 12:
            return "情绪困扰程度为轻中度，建议持续关注并尝试自我调节。"
        if total >= 6:
            return "出现一定情绪波动，可继续观察并保持健康习惯。"
        return "当前情绪评分较低，如有需要仍可与专业人士交流。"

    def _build_dialogue_payload(self, sid: str) -> List[Dict[str, Any]]:
        dialogue: List[Dict[str, Any]] = []
        for segment in self.repo.get_transcripts(sid):
            role = segment.get("role")
            if not role:
                role = "assistant" if segment.get("speaker") != "patient" else "user"
            entry = {
                "sid": sid,
                "utt_id": segment.get("utt_id"),
                "role": role,
                "type": segment.get("type") or ("ask" if role == "assistant" else "answer"),
                "text": segment.get("text", ""),
                "ts": segment.get("ts") or [0, 0],
                "sentiment": segment.get("sentiment", "中性"),
            }
            dialogue.append(entry)
        return dialogue

    def _run_deepseek_analysis(self, dialogue: List[Dict[str, Any]]) -> Optional[HAMDResult]:
        if not dialogue:
            return None
        if not self.deepseek.usable():
            return None
        try:
            return self.deepseek.analyze(dialogue, get_prompt_hamd17())
        except DeepSeekTemporarilyUnavailableError as exc:
            LOGGER.debug("DeepSeek analysis temporarily unavailable: %s", exc)
            return None
        except Exception as exc:  # pragma: no cover - runtime guard
            LOGGER.warning("DeepSeek analysis skipped: %s", exc)
            return None

    def _store_analysis_scores(
        self, sid: str, state: SessionState, result: HAMDResult
    ) -> None:
        normalized_items: List[Dict[str, Any]] = []
        for item in result.items:
            normalized = self._normalize_score_entry(
                {
                    "item_id": item.item_id,
                    "score": item.score,
                    "max_score": MAX_SCORE.get(item.item_id, 4),
                    "evidence_refs": item.evidence_refs,
                    "score_type": item.score_type,
                    "score_reason": item.score_reason,
                    "dialogue_evidence": getattr(item, "dialogue_evidence", None),
                    "symptom_summary": getattr(item, "symptom_summary", None),
                    "clarify_need": item.clarify_need,
                }
            )
            if normalized:
                normalized_items.append(normalized)

        if normalized_items:
            self._merge_scores(state, normalized_items)

        analysis_snapshot = (
            self._analysis_from_scores(state) if state.scores_acc else {}
        )
        summary = getattr(result, "summary", None)
        if summary:
            analysis_snapshot = dict(analysis_snapshot or {})
            analysis_snapshot["summary"] = summary
        state.analysis = analysis_snapshot or None

        if state.analysis:
            total_payload = state.analysis.get("total_score") or {}
            total_value = self._extract_total_score(total_payload)
            if total_value is not None:
                state.opinion = state.opinion or self._opinion_from_total(total_value)

        try:
            repository.save_scores(sid, result.model_dump())
        except Exception:  # pragma: no cover - runtime guard
            LOGGER.exception("Failed to persist DeepSeek result for %s", sid)
        self._persist_state(state)

    def _clarify_from_analysis(
        self,
        state: SessionState,
        result: HAMDResult,
        dialogue: List[Dict[str, Any]],
    ) -> Optional[Tuple[str, int, str]]:
        current_item = self._current_item_id(state)
        target = next(
            (
                item
                for item in result.items
                if item.item_id == current_item and item.score_type == "类型4" and item.clarify_need
            ),
            None,
        )
        if target is None:
            return None
        clarify_need = target.clarify_need or ""
        evidence_text = "；".join(
            [entry.get("text", "") for entry in dialogue if entry.get("role") == "user"][-2:]
        )
        question = pick_clarify(target.item_id, clarify_need)
        return question, target.item_id, clarify_need


orchestrator = LangGraphMini()<|MERGE_RESOLUTION|>--- conflicted
+++ resolved
@@ -372,17 +372,6 @@
                 user_text=user_text,
             )
 
-<<<<<<< HEAD
-=======
-        if state.controller_unusable_turn is not None:
-            state.controller_unusable_turn = None
-            self._persist_state(state)
-
-        if state.controller_unusable_turn is not None:
-            state.controller_unusable_turn = None
-            self._persist_state(state)
-
->>>>>>> eefafe68
         if state.controller_unusable_turn is not None:
             state.controller_unusable_turn = None
             self._persist_state(state)
@@ -1219,21 +1208,12 @@
                 self._merge_scores(state, score_result["per_item_scores"])
                 state.opinion = score_result.get("opinion") or state.opinion
                 state.analysis = self._analysis_from_scores(state)
-<<<<<<< HEAD
 
         if state.analysis is not None:
             extra_payload["analysis"] = copy.deepcopy(state.analysis)
         else:
             extra_payload["analysis"] = None
 
-=======
-
-        if state.analysis is not None:
-            extra_payload["analysis"] = copy.deepcopy(state.analysis)
-        else:
-            extra_payload["analysis"] = None
-
->>>>>>> eefafe68
         active_clarify_need: Optional[str] = None
         if analysis_result:
             target_item = next(
@@ -1344,13 +1324,10 @@
         state.controller_unusable_turn = (
             int(controller_turn) if controller_turn is not None else None
         )
-<<<<<<< HEAD
         if "risk_hold" in raw:
             setattr(state, "risk_hold", bool(raw.get("risk_hold")))
         elif not hasattr(state, "risk_hold"):
             setattr(state, "risk_hold", False)
-=======
->>>>>>> eefafe68
         return state
 
     def _persist_state(self, state: SessionState) -> None:
@@ -1368,10 +1345,7 @@
                 "analysis": state.analysis,
                 "controller_notice_logged": state.controller_notice_logged,
                 "controller_unusable_turn": state.controller_unusable_turn,
-<<<<<<< HEAD
                 "risk_hold": getattr(state, "risk_hold", False),
-=======
->>>>>>> eefafe68
             },
         )
 
