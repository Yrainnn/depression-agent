--- conflicted
+++ resolved
@@ -532,7 +532,6 @@
                 dict(decision_payload) if isinstance(decision_payload, dict) else {}
             )
 
-<<<<<<< HEAD
             if not hasattr(state, "asked_items"):
                 state.asked_items = set()
             if not hasattr(state, "asked_questions"):
@@ -703,11 +702,6 @@
                 state.asked_items.add(fallback_index)
                 state.asked_questions.add(ask_text)
                 state.valid_ds = True
-=======
-            normalized_payload = (
-                dict(decision_payload) if isinstance(decision_payload, dict) else {}
-            )
->>>>>>> ba3c1d16
 
             decision = self._coerce_controller_decision(
                 normalized_payload, current_progress
@@ -839,7 +833,6 @@
                 user_text=user_text,
             )
 
-<<<<<<< HEAD
         decision_valid = self._decision_is_valid(decision)
         if not decision_valid:
             if decision and getattr(decision, "next_utterance", None):
@@ -857,22 +850,6 @@
                 )
         else:
             state.valid_ds = True
-=======
-        if not decision or not state.valid_ds:
-            if state.valid_ds:
-                print("🧩 跳过重复 fallback（已确认 DeepSeek 输出有效）。", flush=True)
-            else:
-                print("⚠️ DeepSeek 输出异常，启用 fallback 流程。", flush=True)
-            return self._fallback_flow(
-                sid=sid,
-                state=state,
-                item_id=item_id,
-                scoring_segments=scoring_segments,
-                dialogue=dialogue_payload,
-                transcripts=transcripts,
-                user_text=user_text,
-            )
->>>>>>> ba3c1d16
 
         if state.controller_unusable_turn is not None:
             state.controller_unusable_turn = None
