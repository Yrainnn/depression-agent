item_id: 1
name: 抑郁心境
<<<<<<< HEAD
risk_level: 中等
expected_time: "<=30s"
=======
max_score: 4
risk_level: 中等
expected_time: "<=30秒"
>>>>>>> 6ed14f0c

strategies:
  - id: S2
    name: 问题簇验证
    exec_node: 初筛
    template: "最近两周，大部分时间您的心情是不是都很低落、忧郁？"
    branches:
      - condition: 明确存在抑郁情绪
        next: S4
      - condition: 否定或含糊
        next: S10
        next_prompt: "情绪没受影响，那有没有觉得每天过得很空洞、乏味？"

  - id: S4
    name: 比较框架
    exec_node: 情绪确认后
    template: "您觉得现在的难过跟亲人去世那种悲伤比起来，是一样严重还是不太一样？"
    next: S9

  - id: S9
    name: 时间弹性
    exec_node: 补充追问
    template: "这种情绪一天当中有变化吗？比如早上是不是特别重，晚上会不会好一些？"
    next: S8

  - id: S8
    name: 回声确认
    exec_node: 关键信息后
    template: "听您说{复述患者表述}，是这样吗？"
    next: END<|MERGE_RESOLUTION|>--- conflicted
+++ resolved
@@ -1,13 +1,7 @@
 item_id: 1
 name: 抑郁心境
-<<<<<<< HEAD
 risk_level: 中等
 expected_time: "<=30s"
-=======
-max_score: 4
-risk_level: 中等
-expected_time: "<=30秒"
->>>>>>> 6ed14f0c
 
 strategies:
   - id: S2
