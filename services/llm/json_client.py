--- conflicted
+++ resolved
@@ -133,7 +133,6 @@
         if not self.enabled():  # pragma: no cover - guard rail
             raise RuntimeError("DeepSeek client not configured")
 
-<<<<<<< HEAD
         if self._is_circuit_open():
             remaining = max(self._circuit_open_until - monotonic(), 0) if self._circuit_open_until else 0
             raise DeepSeekTemporarilyUnavailableError(
@@ -147,10 +146,6 @@
             and trimmed_base
             and not trimmed_base.endswith("/v1")
         ):
-=======
-        url_base = (self.base or "").rstrip("/")
-        if not self._warned_bad_base and url_base and not url_base.endswith("/v1"):
->>>>>>> eefafe68
             LOGGER.warning(
                 "DeepSeek API base %s should include the /v1 suffix; requests will "
                 "append it automatically",
