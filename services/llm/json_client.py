--- conflicted
+++ resolved
@@ -83,15 +83,7 @@
         self.base = base or settings.deepseek_api_base
         self.key = key or settings.deepseek_api_key
         self.model = model or os.getenv("DEEPSEEK_MODEL", "deepseek-chat")
-<<<<<<< HEAD
         self._warned_bad_base = False
-=======
-        self.chat_timeout = float(settings.deepseek_chat_timeout)
-        self.clarify_timeout = float(settings.deepseek_clarify_timeout)
-        self.controller_timeout = float(settings.deepseek_controller_timeout)
-        self._warned_bad_base = False
-        self._circuit_open_until: Optional[float] = None
->>>>>>> 680b58b8
         trimmed_base = (self.base or "").rstrip("/")
         if trimmed_base and not trimmed_base.endswith("/v1"):
             LOGGER.warning(
@@ -137,7 +129,6 @@
         if not self.enabled():  # pragma: no cover - guard rail
             raise RuntimeError("DeepSeek client not configured")
 
-<<<<<<< HEAD
         url_base = (self.base or "").rstrip("/")
         if not self._warned_bad_base and url_base and not url_base.endswith("/v1"):
             LOGGER.warning(
@@ -147,52 +138,6 @@
             )
             self._warned_bad_base = True
         url = url_base + "/v1/chat/completions"
-=======
-        if self._is_circuit_open():
-            remaining = max(self._circuit_open_until - monotonic(), 0) if self._circuit_open_until else 0
-            raise DeepSeekTemporarilyUnavailableError(
-                f"DeepSeek client temporarily disabled (retry in {remaining:.1f}s)"
-            )
-
-        url_base = (self.base or "").strip()
-        trimmed_base = url_base.rstrip("/")
-        if (
-            not self._warned_bad_base
-            and trimmed_base
-            and not trimmed_base.endswith("/v1")
-        ):
-            LOGGER.warning(
-                "DeepSeek API base %s should include the /v1 suffix; requests will "
-                "append it automatically",
-                trimmed_base,
-            )
-            self._warned_bad_base = True
-        split = urlsplit(url_base)
-        path = (split.path or "").rstrip("/")
-        if path.endswith("/chat/completions"):
-            path = path[: -len("/chat/completions")]
-            path = path.rstrip("/")
-        if path.endswith("/v1"):
-            path = path[: -len("/v1")]
-        normalized_path = path.rstrip("/")
-        if normalized_path:
-            final_path = f"{normalized_path}/v1/chat/completions"
-        else:
-            final_path = "/v1/chat/completions"
-        if not final_path.startswith("/"):
-            final_path = "/" + final_path
-        if split.scheme and split.netloc:
-            url = urlunsplit((split.scheme, split.netloc, final_path, "", ""))
-        else:
-            fallback_base = trimmed_base.rstrip("/")
-            if fallback_base.endswith("/chat/completions"):
-                fallback_base = fallback_base[: -len("/chat/completions")]
-                fallback_base = fallback_base.rstrip("/")
-            if fallback_base.endswith("/v1"):
-                fallback_base = fallback_base[: -len("/v1")]
-            fallback_base = fallback_base.rstrip("/")
-            url = fallback_base + "/v1/chat/completions"
->>>>>>> 680b58b8
         headers = {
             "Authorization": f"Bearer {self.key}",
             "Content-Type": "application/json",
@@ -206,12 +151,7 @@
         if response_format:
             payload["response_format"] = response_format
 
-<<<<<<< HEAD
         with httpx.Client(timeout=timeout) as client:
-=======
-        effective_timeout = self.chat_timeout if timeout is None else timeout
-        with httpx.Client(timeout=effective_timeout) as client:
->>>>>>> 680b58b8
             try:
                 response = client.post(url, headers=headers, json=payload)
                 response.raise_for_status()
@@ -226,15 +166,6 @@
                 raise
             except httpx.RequestError as exc:
                 LOGGER.error("DeepSeek chat request errored: %s", exc)
-<<<<<<< HEAD
-=======
-                read_timeout_cls = getattr(httpx, "ReadTimeout", None)
-                if read_timeout_cls and isinstance(exc, read_timeout_cls):
-                    self._trip_circuit()
-                    raise DeepSeekTemporarilyUnavailableError(
-                        "DeepSeek timed out and is temporarily unavailable"
-                    ) from exc
->>>>>>> 680b58b8
                 raise
 
             data = response.json()
