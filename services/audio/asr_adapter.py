--- conflicted
+++ resolved
@@ -38,7 +38,6 @@
         return []
 
 
-<<<<<<< HEAD
 class SDKTingWuASR:
     """DashScope TingWu implementation used for realtime transcription."""
 
@@ -101,16 +100,6 @@
 
     def _read_bytes(self, path: str) -> bytes:
         local_path = path.replace("file://", "") if path.startswith("file://") else path
-=======
-class TingwuClientASR:
-    """Adapter wrapping the local Tingwu client implementation."""
-
-    def __init__(self, _app_settings=settings):  # pragma: no cover - simple init
-        self._settings = _app_settings
-
-    def _resolve_path(self, path: str) -> str:
-        local_path = path.replace("file://", "", 1) if path.startswith("file://") else path
->>>>>>> a1fcf9a9
         if not os.path.exists(local_path):
             raise AsrError(f"audio file not found: {local_path}")
         return local_path
@@ -162,7 +151,6 @@
 _TINGWU_CLIENT_ASR: Optional[TingwuClientASR] = None
 
 
-<<<<<<< HEAD
 def _provider() -> StubASR | SDKTingWuASR:
     global _SDK_TINGWU_ASR
     provider_name = getattr(settings, "ASR_PROVIDER", "").lower()
@@ -176,17 +164,6 @@
                 return DEFAULT_ASR
         return _SDK_TINGWU_ASR
     return DEFAULT_ASR
-=======
-def _provider() -> StubASR | TingwuClientASR:
-    global _TINGWU_CLIENT_ASR
-    if _TINGWU_CLIENT_ASR is None:
-        try:
-            _TINGWU_CLIENT_ASR = TingwuClientASR(settings)
-        except Exception as exc:  # pragma: no cover - configuration guard
-            LOGGER.warning("Failed to initialise TingwuClientASR: %s", exc)
-            return DEFAULT_ASR
-    return _TINGWU_CLIENT_ASR
->>>>>>> a1fcf9a9
 
 
 def transcribe(
