--- conflicted
+++ resolved
@@ -9,10 +9,7 @@
 from typing import Any, Callable, Dict, Optional, Tuple
 
 from packages.common.config import settings
-<<<<<<< HEAD
 from services.oss.client import OSSClient, oss_client as default_oss_client
-=======
->>>>>>> 5b5f40f7
 
 LOGGER = logging.getLogger(__name__)
 SR = 16000
@@ -44,10 +41,7 @@
         synthesizer_factory: Optional[
             Callable[[str, str, Optional[str]], Any]
         ] = None,
-<<<<<<< HEAD
         oss_client: Optional[OSSClient] = None,
-=======
->>>>>>> 5b5f40f7
     ) -> None:
         self.out_dir = Path(out_dir)
         self.out_dir.mkdir(parents=True, exist_ok=True)
@@ -62,11 +56,8 @@
         ).lower()
         self.file_extension = self._normalize_extension(self.audio_format)
 
-<<<<<<< HEAD
         self.oss_client = oss_client or default_oss_client
 
-=======
->>>>>>> 5b5f40f7
         if synthesizer_factory is not None:
             self._synthesizer_factory = synthesizer_factory
         elif _SPEECH_SYNTHESIZER_CLS and self.api_key:
@@ -170,16 +161,12 @@
                                 "first_package_delay_ms": delay_ms,
                             },
                         )
-<<<<<<< HEAD
                         return self._finalize_audio(
                             sid,
                             target,
                             text,
                             target_voice,
                         )
-=======
-                        return f"file://{target.resolve()}"
->>>>>>> 5b5f40f7
                 except Exception:
                     LOGGER.exception(
                         "DashScope TTS synthesis failed; falling back to stub"
@@ -192,7 +179,6 @@
         LOGGER.info(
             "[TTS:stub] synthesized placeholder wav",
             extra={"sid": sid, "path": str(target), "voice": voice, "text": text[:80] if text else ""},
-<<<<<<< HEAD
         )
         return self._finalize_audio(sid, target, text, target_voice)
 
@@ -232,14 +218,6 @@
             metadata=metadata,
         )
         return url
-=======
-        )
-
-        oss_url = self._upload_to_oss(sid, target)
-        if oss_url:
-            return oss_url
-        return f"file://{target.resolve()}"
->>>>>>> 5b5f40f7
 
     def _upload_to_oss(self, sid: str, file_path: Path) -> Optional[str]:
         if not self.uploader.enabled:
