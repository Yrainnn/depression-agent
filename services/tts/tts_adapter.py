--- conflicted
+++ resolved
@@ -6,30 +6,9 @@
 import uuid
 import wave
 from pathlib import Path
-<<<<<<< HEAD
 from typing import Any, Callable, Dict, Optional, Tuple
 
 from packages.common.config import settings
-=======
-from typing import Any, Dict, Optional, Tuple
-
-from services.oss import OSSUploader, OSSUploaderError
-
-
-def _discover_dashscope() -> Tuple[Optional[Any], Optional[type]]:
-    try:
-        import dashscope  # type: ignore[import-not-found]
-    except ImportError:
-        LOGGER.debug("DashScope SDK not available; using stub TTS pipeline")
-        return None, None
-
-    speech_cls = getattr(dashscope, "SpeechSynthesizer", None)
-    if speech_cls is None:
-        LOGGER.debug("DashScope SpeechSynthesizer missing; falling back to stub")
-        return dashscope, None
-
-    return dashscope, speech_cls
->>>>>>> eefafe68
 
 LOGGER = logging.getLogger(__name__)
 SR = 16000
@@ -58,7 +37,6 @@
         self,
         out_dir: str = "/tmp/da_tts",
         *,
-<<<<<<< HEAD
         synthesizer_factory: Optional[
             Callable[[str, str, Optional[str]], Any]
         ] = None,
@@ -99,19 +77,6 @@
         if fmt_lower in {"mp3", "m4a", "aac"}:
             return fmt_lower
         return fmt_lower
-=======
-        uploader: Optional[OSSUploader] = None,
-        oss_prefix: str = "tts/",
-    ) -> None:
-        self.out_dir = Path(out_dir)
-        self.out_dir.mkdir(parents=True, exist_ok=True)
-        # 预留未来接入 CoSyVoice 的 Key
-        self.api_key = os.getenv("DASHSCOPE_API_KEY")
-        self.uploader = uploader or OSSUploader()
-        self.oss_prefix = oss_prefix
-        self.last_upload: Optional[Dict[str, str]] = None
-        self._dashscope_module, self._dashscope_synth_cls = _discover_dashscope()
->>>>>>> eefafe68
 
     def _write_silence_wav(self, path: Path, seconds: float = 1.0) -> None:
         frames = int(SR * seconds)
