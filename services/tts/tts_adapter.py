--- conflicted
+++ resolved
@@ -6,7 +6,6 @@
 import uuid
 import wave
 from pathlib import Path
-<<<<<<< HEAD
 from typing import Any, Dict, Optional, Tuple
 
 from services.oss import OSSUploader, OSSUploaderError
@@ -25,11 +24,6 @@
         return dashscope, None
 
     return dashscope, speech_cls
-=======
-from typing import Dict, Optional
-
-from services.oss import OSSUploader, OSSUploaderError
->>>>>>> 18c2ffc9
 
 LOGGER = logging.getLogger(__name__)
 SR = 16000
@@ -68,10 +62,7 @@
         self.uploader = uploader or OSSUploader()
         self.oss_prefix = oss_prefix
         self.last_upload: Optional[Dict[str, str]] = None
-<<<<<<< HEAD
         self._dashscope_module, self._dashscope_synth_cls = _discover_dashscope()
-=======
->>>>>>> 18c2ffc9
 
     def _write_silence_wav(self, path: Path, seconds: float = 1.0) -> None:
         frames = int(SR * seconds)
