from __future__ import annotations

import json
import logging
from datetime import datetime
from pathlib import Path
from typing import Any, Dict, Iterable, List, Optional

from jinja2 import Environment, select_autoescape
from weasyprint import HTML

try:  # pragma: no cover - optional import during bootstrapping
    from services.store.repository import (
        ConversationRepository,
        repository as _shared_repository,
    )
except Exception:  # pragma: no cover - runtime guard
    ConversationRepository = None  # type: ignore
    _shared_repository = None  # type: ignore

from services.orchestrator.questions_hamd17 import HAMD17_QUESTION_BANK, MAX_SCORE
<<<<<<< HEAD
from services.oss.client import oss_client
=======
from services.oss import OSSUploader, OSSUploaderError
>>>>>>> 5b5f40f7

LOGGER = logging.getLogger(__name__)

REPORT_VERSION = "v0.2"
REPORT_DIR = Path("/tmp/depression_agent_reports")
HAMD_TOTAL = sum(MAX_SCORE.values())
QUESTION_LOOKUP = {
    f"H{idx:02d}": (node.get("primary") or ["请描述该条目相关情况。"])[0]
    for idx, node in HAMD17_QUESTION_BANK.items()
}


def _get_uploader() -> OSSUploader:
    uploader = getattr(build_pdf, "_uploader", None)
    if uploader is None:
        uploader = OSSUploader(key_prefix="reports/")
        setattr(build_pdf, "_uploader", uploader)
    return uploader


def _cleanup_local(path: Path) -> None:
    try:
        path.unlink()
        if not any(path.parent.iterdir()):
            path.parent.rmdir()
    except OSError:
        LOGGER.debug("Failed to clean up local report artefact %s", path, exc_info=True)


def _record_oss_reference(
    repo: Optional[ConversationRepository],
    sid: str,
    payload: Dict[str, Any],
) -> None:
    if repo is None:
        return
    try:
        repo.save_oss_reference(sid, payload)
    except Exception:  # pragma: no cover - repository guard
        LOGGER.exception("Failed to persist OSS reference for %s", sid)


def _resolve_repository() -> Optional[ConversationRepository]:  # type: ignore[valid-type]
    repo = getattr(build_pdf, "_repository", None)
    if repo is not None:
        return repo
    if _shared_repository is not None:
        return _shared_repository
    if ConversationRepository is not None:  # pragma: no cover - fallback construction
        try:
            return ConversationRepository()
        except Exception:  # pragma: no cover - runtime guard
            LOGGER.exception("Failed to instantiate ConversationRepository")
    return None


def _question_for(item_id: str) -> str:
    if item_id in QUESTION_LOOKUP:
        return QUESTION_LOOKUP[item_id]
    if item_id.startswith("H") and item_id[1:].isdigit():
        lookup = f"H{int(item_id[1:]):02d}"
        return QUESTION_LOOKUP.get(lookup, QUESTION_LOOKUP.get("H01", "条目信息"))
    if item_id.isdigit():
        lookup = f"H{int(item_id):02d}"
        return QUESTION_LOOKUP.get(lookup, QUESTION_LOOKUP.get("H01", "条目信息"))
    return QUESTION_LOOKUP.get("H01", "条目信息")


def _max_for(item_id: str) -> Optional[int]:
    if item_id.startswith("H") and item_id[1:].isdigit():
        return MAX_SCORE.get(int(item_id[1:]))
    if item_id.isdigit():
        return MAX_SCORE.get(int(item_id))
    return None


def _normalize_per_item_scores(raw_scores: Iterable[Any]) -> Dict[str, Dict[str, Any]]:
    normalized: Dict[str, Dict[str, Any]] = {}
    for item in raw_scores or []:
        if not isinstance(item, dict):
            continue
        item_id = str(item.get("item_id") or item.get("name") or "")
        if not item_id:
            continue
        try:
            score_value = item.get("score")
            score_value = float(score_value) if score_value is not None else None
        except (TypeError, ValueError):
            score_value = None
        confidence = item.get("confidence") or item.get("confidence_score")
        evidence_refs = item.get("evidence_refs") or item.get("evidence") or []
        if isinstance(evidence_refs, str):
            try:
                evidence_refs = json.loads(evidence_refs)
            except json.JSONDecodeError:
                evidence_refs = [evidence_refs]
        if not isinstance(evidence_refs, list):
            evidence_refs = [str(evidence_refs)]
        max_score = item.get("max_score")
        if not isinstance(max_score, (int, float)):
            fallback = _max_for(item_id)
            if fallback is not None:
                max_score = fallback
            else:
                max_score = None
        normalized[item_id] = {
            "item_id": item_id,
            "question": item.get("question") or _question_for(item_id),
            "score": score_value,
            "confidence": confidence,
            "max_score": max_score,
            "evidence_refs": [str(ref) for ref in evidence_refs if ref],
        }
    return normalized


def _expand_scores(per_item: Dict[str, Dict[str, Any]]) -> List[Dict[str, Any]]:
    rows: List[Dict[str, Any]] = []
    for idx in range(1, len(MAX_SCORE) + 1):
        key = f"H{idx:02d}"
        base = {
            "item_id": key,
            "question": QUESTION_LOOKUP.get(key, f"条目 {idx}"),
            "max_score": MAX_SCORE.get(idx, ""),
            "score": None,
            "score_display": "—",
            "confidence": None,
            "evidence_refs": [],
        }
        data = per_item.get(key) or per_item.get(str(idx))
        if data:
            score_val = data.get("score")
            if isinstance(score_val, (int, float)):
                base["score"] = score_val
                base["score_display"] = str(int(score_val)) if float(score_val).is_integer() else f"{score_val:.1f}"
            confidence = data.get("confidence")
            if confidence is not None:
                base["confidence"] = confidence
            refs = data.get("evidence_refs") or []
            if isinstance(refs, list):
                base["evidence_refs"] = [str(ref) for ref in refs if ref]
        rows.append(base)
    return rows


def _compute_total_score(expanded_scores: List[Dict[str, Any]], score_json: Dict[str, Any]) -> float:
    total = score_json.get("total_score")
    if isinstance(total, (int, float)):
        return float(total)
    accum = 0.0
    for item in expanded_scores:
        score = item.get("score")
        if isinstance(score, (int, float)):
            accum += float(score)
    return round(accum, 2)


def _render(template: str, context: Dict[str, Any]) -> str:
    env = Environment(
        autoescape=select_autoescape(["html", "xml"]),
        trim_blocks=True,
        lstrip_blocks=True,
    )
    return env.from_string(template).render(**context)


def _prepare_risk_events(repo: Optional[ConversationRepository], sid: str) -> List[Dict[str, Any]]:  # type: ignore[valid-type]
    if repo is None:
        return []

    events: List[Dict[str, Any]] = []
    try:
        if hasattr(repo, "get_risk_recent"):
            events = repo.get_risk_recent(sid, count=10)  # type: ignore[attr-defined]
    except Exception:
        LOGGER.exception("Failed to load risk events via stream for %s", sid)
        events = []

    if not events:
        try:
            events = repo.load_risk_events(sid)
        except Exception:
            LOGGER.exception("Failed to load risk events for %s", sid)
            events = []

    normalized: List[Dict[str, Any]] = []
    for raw in events[-10:]:
        if not isinstance(raw, dict):
            continue
        event = dict(raw)
        timestamp = event.get("timestamp") or event.get("ts") or event.get("time")
        if isinstance(timestamp, (list, tuple)):
            timestamp = ",".join(str(part) for part in timestamp)
        if not timestamp and event.get("stream_id"):
            timestamp = str(event["stream_id"])
        snippet = (
            event.get("text")
            or event.get("utterance")
            or event.get("segment")
            or event.get("excerpt")
            or event.get("snippet")
        )
        if isinstance(snippet, (list, tuple)):
            snippet = " ".join(str(part) for part in snippet if part)
        reason = event.get("reason")
        if not reason:
            triggers = event.get("triggers")
            if isinstance(triggers, (list, tuple)):
                reason = "、".join(str(trigger) for trigger in triggers if trigger)
            elif triggers:
                reason = str(triggers)
        level = event.get("level")
        reason_parts = [str(level)] if level else []
        if reason:
            reason_parts.append(str(reason))
        normalized.append(
            {
                "timestamp": timestamp or "—",
                "snippet": snippet or "（无文本）",
                "reason": " / ".join(reason_parts) if reason_parts else "",
            }
        )
    return normalized


def build_pdf(sid: str, score_json: Dict[str, Any]) -> Dict[str, str]:
    repo = _resolve_repository()
    per_item_map = _normalize_per_item_scores(
        score_json.get("per_item_scores")
        or score_json.get("items")
        or score_json.get("scores")
        or []
    )
    expanded_scores = _expand_scores(per_item_map)

    summary = score_json.get("summary")
    opinion = score_json.get("opinion") if isinstance(score_json.get("opinion"), dict) else {}
    if not summary:
        summary = opinion.get("summary") or opinion.get("overall") or ""
    rationale = opinion.get("rationale") if isinstance(opinion, dict) else ""

    total_score = _compute_total_score(expanded_scores, score_json)
    risk_events = _prepare_risk_events(repo, sid)
    has_scores = any(isinstance(item.get("score"), (int, float)) for item in expanded_scores)

    context = {
        "sid": sid,
        "generated_at": datetime.now().strftime("%Y-%m-%d %H:%M"),
        "report_version": REPORT_VERSION,
        "summary": summary,
        "rationale": rationale,
        "total_score": total_score,
        "max_total": HAMD_TOTAL,
        "expanded_scores": expanded_scores,
        "risk_events": risk_events,
        "has_scores": has_scores,
    }

    base_styles = """
    <style>
        body { font-family: 'Noto Sans', 'Helvetica', sans-serif; padding: 32px; color: #2c3e50; }
        h1 { font-size: 24px; margin-bottom: 4px; }
        h2 { font-size: 18px; margin-top: 24px; }
        table { width: 100%; border-collapse: collapse; margin-top: 12px; }
        th, td { border: 1px solid #d7d7d7; padding: 8px; font-size: 13px; }
        th { background-color: #f2f5f7; }
        .meta { color: #6c7a89; font-size: 12px; }
        .score-total { font-size: 32px; font-weight: bold; margin: 12px 0; }
        .muted { color: #7f8c8d; font-size: 12px; }
        ul { padding-left: 20px; }
        li { margin-bottom: 6px; }
        .footnote { margin-top: 24px; font-size: 11px; color: #95a5a6; }
    </style>
    """

    detailed_template = """
    <html>
    <head>
        <meta charset=\"utf-8\" />
        __BASE_STYLES__
    </head>
    <body>
        <h1>抑郁评估报告 {{ report_version }}</h1>
        <div class=\"meta\">会话 ID：{{ sid }} · 生成时间：{{ generated_at }}</div>
        {% if summary %}
        <div class=\"section\">
            <h2>摘要</h2>
            <p>{{ summary }}</p>
            {% if rationale %}<p class=\"muted\">说明：{{ rationale }}</p>{% endif %}
        </div>
        {% endif %}
        <div class=\"section\">
            <h2>总分</h2>
            <div class=\"score-total\">{{ total_score }} / {{ max_total }}</div>
        </div>
        <div class=\"section\">
            <h2>分项明细</h2>
            {% if not has_scores %}
            <p>数据不足，建议线下面谈。</p>
            {% endif %}
            <table>
                <thead>
                    <tr>
                        <th>条目 ID</th>
                        <th>题干</th>
                        <th>分数</th>
                        <th>上限</th>
                        <th>置信度</th>
                        <th>证据引用</th>
                    </tr>
                </thead>
                <tbody>
                    {% for item in expanded_scores %}
                    <tr>
                        <td>{{ item.item_id }}</td>
                        <td>{{ item.question }}</td>
                        <td>{{ item.score_display }}</td>
                        <td>{{ item.max_score }}</td>
                        <td>{{ item.confidence or '—' }}</td>
                        <td>{{ item.evidence_refs | join(', ') if item.evidence_refs else '—' }}</td>
                    </tr>
                    {% endfor %}
                </tbody>
            </table>
        </div>
        <div class=\"section\">
            <h2>风险事件摘要</h2>
            {% if risk_events %}
            <ul>
                {% for event in risk_events %}
                <li><strong>{{ event.timestamp }}</strong> · {{ event.snippet }}{% if event.reason %}（{{ event.reason }}）{% endif %}</li>
                {% endfor %}
            </ul>
            {% else %}
            <p>无风险事件记录。</p>
            {% endif %}
        </div>
        <div class=\"footnote\">* 若使用 mock 评分，仅供调试。</div>
    </body>
    </html>
    """.replace("__BASE_STYLES__", base_styles)

    html = _render(detailed_template, context)

    REPORT_DIR.mkdir(parents=True, exist_ok=True)
    output_path = REPORT_DIR / f"report_{sid}.pdf"
    HTML(string=html).write_pdf(str(output_path))
<<<<<<< HEAD
    oss_url = oss_client.store_artifact(
        sid,
        "reports",
        output_path,
        metadata={"type": "report", "format": "pdf"},
    )
    return {"report_url": oss_url or output_path.resolve().as_uri()}
=======

    uploader = _get_uploader()
    report_url = output_path.resolve().as_uri()
    if uploader.enabled:
        try:
            oss_key = uploader.upload_file(
                str(output_path), oss_key_prefix=f"reports/{sid}/"
            )
            report_url = uploader.get_presigned_url(oss_key, expires_minutes=24 * 60)
            _cleanup_local(output_path)
            _record_oss_reference(
                repo,
                sid,
                {"type": "report", "oss_key": oss_key, "url": report_url},
            )
        except (OSError, OSSUploaderError) as exc:
            LOGGER.warning("Failed to upload report PDF for %s: %s", sid, exc)
        except Exception:  # pragma: no cover - defensive guard
            LOGGER.exception("Unexpected error uploading report PDF for %s", sid)

    return {"report_url": report_url}
>>>>>>> 5b5f40f7
<|MERGE_RESOLUTION|>--- conflicted
+++ resolved
@@ -19,11 +19,7 @@
     _shared_repository = None  # type: ignore
 
 from services.orchestrator.questions_hamd17 import HAMD17_QUESTION_BANK, MAX_SCORE
-<<<<<<< HEAD
 from services.oss.client import oss_client
-=======
-from services.oss import OSSUploader, OSSUploaderError
->>>>>>> 5b5f40f7
 
 LOGGER = logging.getLogger(__name__)
 
@@ -371,34 +367,10 @@
     REPORT_DIR.mkdir(parents=True, exist_ok=True)
     output_path = REPORT_DIR / f"report_{sid}.pdf"
     HTML(string=html).write_pdf(str(output_path))
-<<<<<<< HEAD
     oss_url = oss_client.store_artifact(
         sid,
         "reports",
         output_path,
         metadata={"type": "report", "format": "pdf"},
     )
-    return {"report_url": oss_url or output_path.resolve().as_uri()}
-=======
-
-    uploader = _get_uploader()
-    report_url = output_path.resolve().as_uri()
-    if uploader.enabled:
-        try:
-            oss_key = uploader.upload_file(
-                str(output_path), oss_key_prefix=f"reports/{sid}/"
-            )
-            report_url = uploader.get_presigned_url(oss_key, expires_minutes=24 * 60)
-            _cleanup_local(output_path)
-            _record_oss_reference(
-                repo,
-                sid,
-                {"type": "report", "oss_key": oss_key, "url": report_url},
-            )
-        except (OSError, OSSUploaderError) as exc:
-            LOGGER.warning("Failed to upload report PDF for %s: %s", sid, exc)
-        except Exception:  # pragma: no cover - defensive guard
-            LOGGER.exception("Unexpected error uploading report PDF for %s", sid)
-
-    return {"report_url": report_url}
->>>>>>> 5b5f40f7
+    return {"report_url": oss_url or output_path.resolve().as_uri()}