--- conflicted
+++ resolved
@@ -41,11 +41,6 @@
     os.getenv("DM_API_BASE", os.getenv("API_BASE_URL", "http://localhost:8080"))
     or "http://localhost:8080"
 ).rstrip("/")
-<<<<<<< HEAD
-=======
-
-
->>>>>>> 2e6d74dc
 def _init_session() -> str:
     return str(uuid.uuid4())
 
@@ -164,17 +159,12 @@
 
 @dataclass(slots=True)
 class TingwuStreamConfig:
-<<<<<<< HEAD
     """听悟实时流配置。"""
-=======
-    """听悟实时流配置"""
->>>>>>> 2e6d74dc
 
     appkey: str
     format: str = "pcm"
     language: str = "cn"
     sample_rate: int = 16000
-<<<<<<< HEAD
     frame_ms: int = 20
 
 
@@ -184,24 +174,11 @@
     def __init__(
         self, complete_sentence_callback: Optional[Callable[[str], None]] = None
     ) -> None:
-=======
-    frame_ms: int = 20  # 20ms帧大小
-
-
-class RealTimeTingwuClient:
-    """真正的实时听悟客户端 - 修复连接问题"""
-
-    def __init__(self, complete_sentence_callback: Optional[Callable[[str], None]] = None):
->>>>>>> 2e6d74dc
         self.config = self._build_config()
         self.ws: Optional[websockets.WebSocketClientProtocol] = None
         self.task_id: Optional[str] = None
         self.is_connected = False
-<<<<<<< HEAD
         self.audio_queue: "queue.Queue[tuple[int, np.ndarray]]" = queue.Queue()
-=======
-        self.audio_queue: "queue.Queue[Tuple[int, np.ndarray]]" = queue.Queue()
->>>>>>> 2e6d74dc
         self.result_queue: "queue.Queue[str]" = queue.Queue()
         self.complete_sentence_queue: "queue.Queue[str]" = queue.Queue()
         self.running = False
@@ -216,12 +193,7 @@
     def _build_config(self) -> TingwuStreamConfig:
         appkey = settings.TINGWU_APPKEY or settings.ALIBABA_TINGWU_APPKEY
         if not appkey:
-<<<<<<< HEAD
             raise RuntimeError("请在环境变量或 .env 中配置 TINGWU_APPKEY")
-=======
-            raise RuntimeError("请在 .env 中配置 TINGWU_APPKEY")
-
->>>>>>> 2e6d74dc
         return TingwuStreamConfig(
             appkey=appkey,
             format=settings.TINGWU_FORMAT or "pcm",
@@ -230,7 +202,6 @@
         )
 
     def _ensure_mono(self, audio_data: np.ndarray) -> np.ndarray:
-<<<<<<< HEAD
         if audio_data.ndim == 1:
             return audio_data
         return np.mean(audio_data, axis=1)
@@ -569,52 +540,9 @@
     """接收听悟返回的完整句子（原始文本）。"""
 
     print(f"🎯 [问答流程] 收到完整句子: {sentence}")
-=======
-        """确保音频为单声道"""
-
-        if audio_data.ndim == 1:
-            return audio_data
-        return np.mean(audio_data, axis=1)
-
-    def _resample_audio(
-        self, audio_data: np.ndarray, original_sr: int, target_sr: int
-    ) -> np.ndarray:
-        """重采样音频到目标采样率"""
-
-        if original_sr == target_sr:
-            return audio_data
-        if audio_data.size == 0:
-            return audio_data
-
-        duration = len(audio_data) / original_sr
-        target_length = int(duration * target_sr)
-        if target_length == 0:
-            return np.array([], dtype=np.float32)
-
-        original_indices = np.arange(len(audio_data), dtype=np.float32)
-        target_indices = np.linspace(0, len(audio_data) - 1, target_length, dtype=np.float32)
-        return np.interp(target_indices, original_indices, audio_data).astype(np.float32)
-
-    def _audio_to_pcm(self, audio_data: np.ndarray) -> bytes:
-        """将numpy数组转换为PCM字节"""
-
-        normalized = np.clip(audio_data, -1.0, 1.0)
-        return (normalized * 32767).astype("<i2").tobytes()
-
-    def _generate_silence_packet(self, duration_ms: int = 100) -> bytes:
-        """生成静音数据包，用于保持连接活跃"""
-
-        samples = int(self.config.sample_rate * duration_ms / 1000)
-        silence_data = np.zeros(samples, dtype=np.float32)
-        return self._audio_to_pcm(silence_data)
-
-    async def connect(self) -> bool:
-        """连接到听悟WebSocket"""
->>>>>>> 2e6d74dc
 
         self.connection_attempts += 1
 
-<<<<<<< HEAD
 def get_latest_complete_sentence() -> Optional[str]:
     if _complete_sentences:
         return _complete_sentences[-1]
@@ -809,607 +737,6 @@
             latest_sentence_cached,
             all_sentences_cached,
         )
-=======
-        try:
-            ws_url, self.task_id = await create_realtime_task()
-            print(f"🎯 创建听悟任务: {self.task_id}")
-
-            connect_kwargs: Dict[str, Any] = {
-                "ping_interval": 10,
-                "ping_timeout": 30,
-                "max_size": 10 * 1024 * 1024,
-            }
-
-            try:
-                self.ws = await websockets.connect(ws_url, **connect_kwargs)
-            except Exception as exc:
-                if "SSL" in str(exc) or "302" in str(exc):
-                    connect_kwargs["ssl"] = ssl._create_unverified_context()
-                    self.ws = await websockets.connect(ws_url, **connect_kwargs)
-                else:
-                    raise
-
-            self.is_connected = True
-            self.connection_attempts = 0
-            self.last_audio_time = time.time()
-            self.silence_packet = self._generate_silence_packet(100)
-
-            print("✅ WebSocket连接成功")
-
-            start_message = {
-                "header": {
-                    "namespace": "SpeechTranscriber",
-                    "name": "StartTranscription",
-                    "task_id": self.task_id,
-                },
-                "payload": {
-                    "format": self.config.format,
-                    "sample_rate": self.config.sample_rate,
-                    "enable_chinese_english_translation": False,
-                    "enable_speech_detection": True,
-                    "enable_words": False,
-                    "enable_intermediate_result": True,
-                    "enable_punctuation_prediction": True,
-                    "enable_inverse_text_normalization": True,
-                    "enable_semantic_sentence_detection": True,
-                    "max_sentence_silence": 800,
-                },
-            }
-
-            await self.ws.send(json.dumps(start_message, ensure_ascii=False))
-            print("🚀 开始实时转录")
-            return True
-
-        except Exception as exc:
-            print(
-                f"❌ 连接失败 (尝试 {self.connection_attempts}/{self.max_connection_attempts}): {exc}"
-            )
-            self.result_queue.put(f"❌ 连接失败: {exc}")
-
-            if self.connection_attempts >= self.max_connection_attempts:
-                self.result_queue.put("❌ 连接失败次数过多，请检查网络和配置")
-                return False
-            return False
-
-    async def send_audio_chunk(self, audio_chunk: np.ndarray, sample_rate: int) -> None:
-        """发送音频数据块"""
-
-        if not self.is_connected or not self.ws:
-            return
-
-        try:
-            mono_audio = self._ensure_mono(audio_chunk.astype(np.float32))
-            processed_audio = self._resample_audio(
-                mono_audio, sample_rate, self.config.sample_rate
-            )
-
-            if processed_audio.size == 0:
-                return
-
-            pcm_data = self._audio_to_pcm(processed_audio)
-
-            max_chunk_size = 16 * 1024
-            if len(pcm_data) > max_chunk_size:
-                for offset in range(0, len(pcm_data), max_chunk_size):
-                    chunk = pcm_data[offset : offset + max_chunk_size]
-                    await self.ws.send(chunk)
-                    self.last_audio_time = time.time()
-                    await asyncio.sleep(0.001)
-            else:
-                await self.ws.send(pcm_data)
-                self.last_audio_time = time.time()
-
-        except Exception as exc:
-            print(f"⚠️ 发送音频失败: {exc}")
-
-    async def keepalive_loop(self) -> None:
-        """保持连接活跃的循环任务"""
-
-        while self.running and self.is_connected:
-            try:
-                current_time = time.time()
-                if current_time - self.last_audio_time > 3:
-                    await self.send_keepalive_silence()
-                    self.last_audio_time = current_time
-
-                await asyncio.sleep(1)
-            except Exception as exc:
-                print(f"⚠️ 保持连接循环错误: {exc}")
-                break
-
-    async def send_keepalive_silence(self) -> None:
-        """发送静音包保持连接活跃"""
-
-        if not self.is_connected or not self.ws or not self.silence_packet:
-            return
-
-        try:
-            await self.ws.send(self.silence_packet)
-            print("🔇 发送静音包保持连接")
-        except Exception as exc:
-            print(f"⚠️ 发送静音包失败: {exc}")
-
-    async def receive_messages(self) -> None:
-        """接收WebSocket消息"""
-
-        if not self.is_connected or not self.ws:
-            return
-
-        try:
-            async for message in self.ws:
-                if isinstance(message, bytes):
-                    continue
-
-                try:
-                    data = json.loads(message)
-                except json.JSONDecodeError as exc:
-                    print(f"⚠️ JSON解析错误: {exc}")
-                    continue
-                except Exception as exc:
-                    print(f"⚠️ 消息处理错误: {exc}")
-                    continue
-
-                await self._handle_message(data)
-
-        except websockets.exceptions.ConnectionClosed as exc:
-            if self.running:
-                print(f"⚠️ WebSocket连接关闭: {exc}")
-                self.result_queue.put(f"⚠️ 连接中断: {exc}")
-        except Exception as exc:
-            if self.running:
-                print(f"⚠️ 接收消息错误: {exc}")
-                self.result_queue.put(f"⚠️ 连接错误: {exc}")
-
-    def _extract_text_from_payload(self, payload: dict) -> Optional[str]:
-        """从payload中提取文本内容 - 根据官方文档格式"""
-
-        if not isinstance(payload, dict):
-            return None
-
-        text_fields = ["result", "text", "transcript", "asr_text"]
-        for field in text_fields:
-            value = payload.get(field)
-            if isinstance(value, str) and value.strip():
-                return value.strip()
-
-        words = payload.get("words")
-        if isinstance(words, list):
-            texts = []
-            for word in words:
-                if isinstance(word, dict) and word.get("text"):
-                    texts.append(str(word.get("text")))
-            if texts:
-                return " ".join(texts)
-
-        sentences = payload.get("sentences")
-        if isinstance(sentences, list) and sentences:
-            texts = []
-            for sentence in sentences:
-                if isinstance(sentence, dict):
-                    text = sentence.get("text")
-                    if isinstance(text, str) and text.strip():
-                        texts.append(text.strip())
-            if texts:
-                return " ".join(texts)
-
-        return None
-
-    async def _handle_message(self, data: dict) -> None:
-        """处理WebSocket消息 - 根据官方文档的事件类型"""
-
-        header = data.get("header", {})
-        payload = data.get("payload", {})
-        name = header.get("name")
-        status = header.get("status")
-
-        print(f"📥 收到消息: {name}")
-
-        if isinstance(status, int) and status >= 40000000:
-            error_msg = payload.get("message", payload.get("error_message", "未知错误"))
-            detailed_error = f"❌ 听悟错误({status}): {error_msg}"
-            print(detailed_error)
-            self.result_queue.put(detailed_error)
-            self.running = False
-            return
-
-        if name == "TranscriptionStarted":
-            self.result_queue.put("🎤 实时转录已开始，请说话...")
-
-        elif name == "SentenceBegin":
-            self.current_sentence = ""
-            self.result_queue.put("🔊 检测到语音开始")
-
-        elif name in ["TranscriptionResult", "TranscriptionResultChanged"]:
-            result_text = self._extract_text_from_payload(payload)
-            if result_text:
-                self.current_sentence = result_text
-                display_result = result_text
-                if len(display_result) > 500:
-                    display_result = display_result[:500] + "..."
-                prefix = "📝" if name == "TranscriptionResult" else "🔄"
-                self.result_queue.put(f"{prefix} {display_result}")
-            else:
-                print(f"📥 {name}: 无文本内容")
-
-        elif name == "SentenceEnd":
-            result_text = self._extract_text_from_payload(payload)
-            if not result_text and self.current_sentence:
-                result_text = self.current_sentence
-
-            if result_text:
-                self.complete_sentence_queue.put(result_text)
-                if self.complete_sentence_callback:
-                    self.complete_sentence_callback(result_text)
-
-                print(f"🎯 [完整句子] {result_text}")
-
-                self.result_queue.put(f"✅ {result_text}")
-                self.current_sentence = ""
-            else:
-                self.result_queue.put("⏹️ 句子结束")
-
-        elif name == "TranscriptionCompleted":
-            self.result_queue.put("🏁 转录完成")
-
-        elif name == "TaskFailed":
-            error_msg = payload.get("message", payload.get("error_message", "任务执行失败"))
-            detailed_error = f"❌ 任务失败: {error_msg}"
-            print(detailed_error)
-            self.result_queue.put(detailed_error)
-            self.running = False
-
-        elif name == "SpeechStartDetected":
-            self.result_queue.put("🔊 检测到语音开始")
-
-        elif name == "SpeechEndDetected":
-            self.result_queue.put("🔇 检测到语音结束")
-
-        else:
-            print(
-                f"📥 未知消息类型: {name}, payload: {json.dumps(payload, ensure_ascii=False)[:200]}"
-            )
-
-    async def start_realtime_stream(self) -> None:
-        """开始实时流式处理"""
-
-        self.running = True
-
-        if not await self.connect():
-            self.running = False
-            return
-
-        receive_task = asyncio.create_task(self.receive_messages())
-        self.keepalive_task = asyncio.create_task(self.keepalive_loop())
-
-        try:
-            while self.running:
-                try:
-                    audio_data = self.audio_queue.get_nowait()
-                    sample_rate, audio_chunk = audio_data
-
-                    if audio_chunk.size > 0:
-                        await self.send_audio_chunk(audio_chunk, sample_rate)
-
-                except queue.Empty:
-                    await asyncio.sleep(0.01)
-                except Exception as exc:
-                    print(f"⚠️ 处理音频数据错误: {exc}")
-                    await asyncio.sleep(0.01)
-
-        except Exception as exc:
-            print(f"❌ 实时流错误: {exc}")
-            self.result_queue.put(f"❌ 实时流错误: {exc}")
-        finally:
-            self.running = False
-            if not receive_task.done():
-                receive_task.cancel()
-            if self.keepalive_task and not self.keepalive_task.done():
-                self.keepalive_task.cancel()
-
-            with contextlib.suppress(asyncio.CancelledError):
-                await receive_task
-                if self.keepalive_task:
-                    await self.keepalive_task
-
-            await self.close()
-
-    def add_audio_data(self, sample_rate: int, audio_data: np.ndarray) -> None:
-        """添加音频数据到处理队列"""
-
-        if self.running and audio_data is not None and audio_data.size > 0:
-            self.audio_queue.put((sample_rate, audio_data))
-
-    def get_results(self) -> List[str]:
-        """获取识别结果"""
-
-        results: List[str] = []
-        while not self.result_queue.empty():
-            try:
-                results.append(self.result_queue.get_nowait())
-            except queue.Empty:
-                break
-        return results
-
-    def get_complete_sentences(self) -> List[str]:
-        """获取完整的句子列表"""
-
-        sentences: List[str] = []
-        while not self.complete_sentence_queue.empty():
-            try:
-                sentences.append(self.complete_sentence_queue.get_nowait())
-            except queue.Empty:
-                break
-        return sentences
-
-    async def close(self) -> None:
-        """关闭连接"""
-
-        self.running = False
-
-        if self.is_connected and self.ws:
-            try:
-                stop_message = {
-                    "header": {"namespace": "SpeechTranscriber", "name": "StopTranscription"},
-                    "payload": {},
-                }
-                await self.ws.send(json.dumps(stop_message, ensure_ascii=False))
-                await asyncio.sleep(1)
-
-            except Exception as exc:
-                print(f"⚠️ 发送停止消息时出错: {exc}")
-            finally:
-                try:
-                    await self.ws.close()
-                except Exception as exc:
-                    print(f"⚠️ 关闭WebSocket时出错: {exc}")
-                self.is_connected = False
-                print("🔚 WebSocket连接已关闭")
-
-        if self.task_id:
-            try:
-                await stop_realtime_task(self.task_id)
-                print("🔚 听悟任务已停止")
-            except Exception as exc:
-                print(f"⚠️ 停止任务失败: {exc}")
-
-
-_client: Optional[RealTimeTingwuClient] = None
-_client_lock = threading.Lock()
-_complete_sentences: List[str] = []
-_qa_lock: Optional[asyncio.Lock] = None
-_realtime_logs: List[str] = []
-
-
-def _get_qa_lock() -> asyncio.Lock:
-    """懒加载问答锁，保证转写触发的问答串行执行"""
-
-    global _qa_lock
-    if _qa_lock is None:
-        _qa_lock = asyncio.Lock()
-    return _qa_lock
-
-
-def handle_complete_sentence(sentence: str) -> None:
-    """处理完整句子的回调函数"""
-
-    global _complete_sentences
-    _complete_sentences.append(sentence)
-    print(f"🎯 [问答流程] 收到完整句子: {sentence}")
-
-
-def get_latest_complete_sentence() -> Optional[str]:
-    """获取最新的完整句子 - 用于问答流程"""
-
-    if _complete_sentences:
-        return _complete_sentences[-1]
-    return None
-
-
-def get_all_complete_sentences() -> List[str]:
-    """获取所有完整句子"""
-
-    return _complete_sentences.copy()
-
-
-def clear_complete_sentences() -> None:
-    """清空完整句子列表"""
-
-    _complete_sentences.clear()
-
-
-def _format_audio_output(audio_value: Optional[Any]) -> Optional[Any]:
-    """统一格式化语音播放值，支持本地文件与公网 URL"""
-
-    if not audio_value:
-        return None
-    if isinstance(audio_value, dict):
-        return audio_value
-    if isinstance(audio_value, str):
-        if audio_value.startswith(("http://", "https://")):
-            return {"url": audio_value}
-        return audio_value
-    return None
-
-
-async def clean_sentence_with_deepseek(sentence: str) -> Tuple[str, str]:
-    """调用 DeepSeek 对句子进行清洗，返回清洗结果与日志"""
-
-    text = (sentence or "").strip()
-    if not text:
-        return "", "⚠️ 识别到的句子为空，跳过清洗"
-
-    base = (settings.DEEPSEEK_API_BASE or settings.deepseek_api_base or "").strip()
-    key = (settings.DEEPSEEK_API_KEY or settings.deepseek_api_key or "").strip()
-    if not base or not key:
-        return text, f"⚠️ DeepSeek 未配置，使用原句：{text}"
-
-    def _request() -> str:
-        url_root = base.rstrip("/")
-        if not url_root.endswith("/v1"):
-            url_root = f"{url_root}/v1"
-        url = f"{url_root}/chat/completions"
-        headers = {
-            "Authorization": f"Bearer {key}",
-            "Content-Type": "application/json",
-        }
-        system_prompt = (
-            "你是中文语音转写清洗助手。请在不改变原意的前提下，删除口头禅、重复和语气词，"
-            "适度补齐省略的主语或宾语，补全标点并输出简体中文。只返回清洗后的文本。"
-        )
-        payload = {
-            "model": os.getenv("DEEPSEEK_MODEL", "deepseek-chat"),
-            "messages": [
-                {"role": "system", "content": system_prompt},
-                {"role": "user", "content": text},
-            ],
-            "temperature": 0.2,
-            "max_tokens": 128,
-        }
-        response = requests.post(url, headers=headers, json=payload, timeout=30)
-        response.raise_for_status()
-        data = response.json()
-        content = (
-            (data.get("choices") or [{}])[0]
-            .get("message", {})
-            .get("content", "")
-            .strip()
-        )
-        return content
-
-    try:
-        cleaned = await asyncio.to_thread(_request)
-    except Exception as exc:  # noqa: BLE001 - 直接反馈清洗异常
-        return text, f"⚠️ DeepSeek 清洗失败：{exc}"
-
-    if not cleaned:
-        return text, f"⚠️ DeepSeek 清洗返回空结果，已使用原句：{text}"
-
-    if cleaned == text:
-        return cleaned, f"🧹 清洗完成：{cleaned}（未做调整）"
-
-    return cleaned, f"🧹 清洗完成：{cleaned}"
-
-
-async def start_realtime_transcription(
-    audio: Optional[Tuple[int, np.ndarray]],
-    history: Optional[List[Tuple[str, str]]],
-    session_id: Optional[str],
-    risk_text: Optional[str],
-    progress: Optional[Dict[str, Any]],
-    audio_value: Optional[Any],
-) -> AsyncGenerator[Tuple[str, List[Tuple[str, str]], str, str, Dict[str, Any], Optional[Any]], None]:
-    """开始实时语音识别并触发问答流程"""
-
-    global _client, _realtime_logs
-
-    history = history or []
-    session_id = session_id or _init_session()
-    risk_text = risk_text or "无紧急风险提示。"
-    progress = progress or {}
-    formatted_audio = _format_audio_output(audio_value if isinstance(audio_value, str) else audio_value)
-
-    if audio is None:
-        log_text = "\n".join(_realtime_logs) if _realtime_logs else "请开始说话..."
-        yield log_text, history, session_id, risk_text, progress, formatted_audio
-        return
-
-    sample_rate, audio_data = audio
-    if audio_data is None or getattr(audio_data, "size", 0) == 0:
-        _realtime_logs.append("⚠️ 未检测到有效音频数据")
-        yield "\n".join(_realtime_logs[-200:]), history, session_id, risk_text, progress, formatted_audio
-        return
-
-    start_client = False
-    with _client_lock:
-        if _client is None or not _client.running:
-            _client = RealTimeTingwuClient(complete_sentence_callback=handle_complete_sentence)
-            start_client = True
-
-    if start_client and _client:
-        clear_complete_sentences()
-        _realtime_logs = ["🎯 正在建立实时转录会话..."]
-        asyncio.create_task(_client.start_realtime_stream())
-        await asyncio.sleep(2)
-        _realtime_logs.append("🎤 实时客户端已就绪，请继续说话")
-        yield "\n".join(_realtime_logs[-200:]), history, session_id, risk_text, progress, formatted_audio
-
-    if not _client or not _client.running:
-        _realtime_logs.append("❌ 实时客户端未就绪，请稍后重试")
-        yield "\n".join(_realtime_logs[-200:]), history, session_id, risk_text, progress, formatted_audio
-        return
-
-    _client.add_audio_data(sample_rate, audio_data)
-
-    results = _client.get_results()
-    if results:
-        _realtime_logs.extend(results)
-        yield "\n".join(_realtime_logs[-200:]), history, session_id, risk_text, progress, formatted_audio
-
-    sentences = _client.get_complete_sentences()
-    for raw_sentence in sentences:
-        cleaned_sentence, clean_log = await clean_sentence_with_deepseek(raw_sentence)
-        if clean_log:
-            _realtime_logs.append(clean_log)
-
-        if not cleaned_sentence:
-            yield "\n".join(_realtime_logs[-200:]), history, session_id, risk_text, progress, formatted_audio
-            continue
-
-        async with _get_qa_lock():
-            history, risk_text, progress, session_id, audio_value = await asyncio.to_thread(
-                user_step,
-                cleaned_sentence,
-                None,
-                history,
-                session_id,
-            )
-
-        formatted_audio = _format_audio_output(audio_value)
-        if history:
-            last_reply = history[-1][1]
-            if last_reply:
-                _realtime_logs.append(f"🤖 助理回复：{last_reply}")
-
-        yield "\n".join(_realtime_logs[-200:]), history, session_id, risk_text, progress, formatted_audio
-
-
-async def stop_transcription() -> AsyncGenerator[str, None]:
-    """停止转录"""
-
-    global _client, _realtime_logs
-
-    with _client_lock:
-        current = _client
-        _client = None
-
-    if current is not None:
-        await current.close()
-
-    clear_complete_sentences()
-    _realtime_logs = []
-
-    yield "🛑 转录已停止"
-
-
-def refresh_sentences() -> Tuple[str, str]:
-    """刷新完整句子列表"""
-
-    sentences = get_all_complete_sentences()
-    latest = get_latest_complete_sentence() or "暂无完整句子"
-    all_text = (
-        "\n\n".join([f"{index + 1}. {text}" for index, text in enumerate(sentences)])
-        if sentences
-        else "暂无完整句子"
-    )
-    return latest, all_text
-
-
-def clear_sentences() -> Tuple[str, str]:
-    """清空完整句子并返回提示"""
-
-    clear_complete_sentences()
-    return "已清空", "已清空"
->>>>>>> 2e6d74dc
 
 
 def build_ui() -> gr.Blocks:
@@ -1425,7 +752,6 @@
 
         with gr.Tabs():
             with gr.Tab("评估"):
-<<<<<<< HEAD
                 chatbot = gr.Chatbot(height=420, label="对话记录")
 
                 with gr.Row():
@@ -1485,29 +811,6 @@
                             - 清洗失败或网络异常时会在日志中提示。
                             """
                         )
-=======
-                chatbot = gr.Chatbot(height=400, label="对话")
-                text_input = gr.Textbox(label="患者输入", placeholder="请输入文本")
-                audio_input = gr.File(label="上传音频(16k mono)", type="filepath")
-                audio_sys = gr.Audio(label="系统语音", interactive=False, autoplay=True)
-                risk_alert = gr.Markdown("无紧急风险提示。")
-                progress_display = gr.JSON(label="进度状态")
-                send_button = gr.Button("发送")
-
-            with gr.Tab("实时识别"):
-                gr.Markdown(
-                    """
-                    ## 🎧 实时语音识别
-                    **基于阿里云听悟实时API的真正实时流式识别**
-
-                    ### 使用说明：
-                    1. 点击麦克风开始录音
-                    2. 实时识别结果将在右侧展示
-                    3. 每条清洗后的句子会自动进入问答环节
-                    4. 点击“停止转录”可主动结束本轮会话
-                    """
-                )
->>>>>>> 2e6d74dc
 
                 with gr.Row():
                     with gr.Column(scale=1):
@@ -1575,13 +878,8 @@
             chat, risk_text, progress, sid, audio_value = user_step(
                 message, audio_path, history, session_id
             )
-<<<<<<< HEAD
             playable_audio = _ensure_audio_playable_url(sid, audio_value)
             return chat, "", None, sid, risk_text, progress, playable_audio
-=======
-            formatted_audio = _format_audio_output(audio_value)
-            return chat, "", None, sid, risk_text, progress, formatted_audio
->>>>>>> 2e6d74dc
 
         text_input.submit(
             _on_submit,
@@ -1612,7 +910,6 @@
         )
 
         mic.stream(
-<<<<<<< HEAD
             fn=realtime_conversation,
             inputs=[
                 mic,
@@ -1635,17 +932,11 @@
                 latest_sentence,
                 all_sentences,
             ],
-=======
-            fn=start_realtime_transcription,
-            inputs=[mic, chatbot, session_state, risk_alert, progress_display, audio_sys],
-            outputs=[realtime_output, chatbot, session_state, risk_alert, progress_display, audio_sys],
->>>>>>> 2e6d74dc
             show_progress="hidden",
         )
 
         stop_btn.click(
             fn=stop_transcription,
-<<<<<<< HEAD
             outputs=[realtime_output],
         )
 
@@ -1656,17 +947,11 @@
             latest = get_latest_complete_sentence() or "暂无完整句子"
             return latest, _format_sentences_display(sentences)
 
-=======
-            outputs=realtime_output,
-        )
-
->>>>>>> 2e6d74dc
         refresh_btn.click(
             fn=refresh_sentences,
             outputs=[latest_sentence, all_sentences],
         )
 
-<<<<<<< HEAD
         def clear_sentences_action() -> Tuple[str, str]:
             """清空完整句子列表。"""
 
@@ -1675,10 +960,6 @@
 
         clear_btn.click(
             fn=clear_sentences_action,
-=======
-        clear_btn.click(
-            fn=clear_sentences,
->>>>>>> 2e6d74dc
             outputs=[latest_sentence, all_sentences],
         )
 
@@ -1698,4 +979,4 @@
         "🔑 听悟 AppKey: ",
         settings.TINGWU_APPKEY or settings.ALIBABA_TINGWU_APPKEY or "未配置",
     )
-    build_ui().launch(server_name="0.0.0.0", server_port=7860)+    build_ui().launch(server_name="0.0.0.0", server_port=8001)